--- conflicted
+++ resolved
@@ -77,121 +77,73 @@
       install: skip
       script:
       - make setup-kong-build-tools
-<<<<<<< HEAD
-      - pushd kong-build-tools && make setup-ci && popd
-=======
-      - pushd ../kong-build-tools && make setup-ci && popd
->>>>>>> 6635c607
+      - pushd ../kong-build-tools && make setup-ci && popd
       - make release
       env: PACKAGE_TYPE=src RESTY_IMAGE_BASE=src KONG_PACKAGE_NAME=${PWD##*/} KONG_VERSION=${TRAVIS_TAG}
       if: tag IS present AND tag ~= 1.
     - script:
       - make setup-kong-build-tools
-<<<<<<< HEAD
-      - pushd kong-build-tools && make setup-ci && popd
-=======
-      - pushd ../kong-build-tools && make setup-ci && popd
->>>>>>> 6635c607
+      - pushd ../kong-build-tools && make setup-ci && popd
       - make release
       env: PACKAGE_TYPE=deb RESTY_IMAGE_BASE=ubuntu RESTY_IMAGE_TAG=trusty KONG_PACKAGE_NAME=${PWD##*/} KONG_VERSION=${TRAVIS_TAG}
       if: tag IS present AND tag ~= 1.
     - script:
       - make setup-kong-build-tools
-<<<<<<< HEAD
-      - pushd kong-build-tools && make setup-ci && popd
-=======
-      - pushd ../kong-build-tools && make setup-ci && popd
->>>>>>> 6635c607
+      - pushd ../kong-build-tools && make setup-ci && popd
       - make release
       env: PACKAGE_TYPE=deb RESTY_IMAGE_BASE=ubuntu RESTY_IMAGE_TAG=xenial KONG_PACKAGE_NAME=${PWD##*/} KONG_VERSION=${TRAVIS_TAG}
       if: tag IS present AND tag ~= 1.
     - script:
       - make setup-kong-build-tools
-<<<<<<< HEAD
-      - pushd kong-build-tools && make setup-ci && popd
-=======
-      - pushd ../kong-build-tools && make setup-ci && popd
->>>>>>> 6635c607
+      - pushd ../kong-build-tools && make setup-ci && popd
       - make release
       env: PACKAGE_TYPE=deb RESTY_IMAGE_BASE=ubuntu RESTY_IMAGE_TAG=bionic KONG_PACKAGE_NAME=${PWD##*/} KONG_VERSION=${TRAVIS_TAG}
       if: tag IS present AND tag ~= 1.
     - script:
       - make setup-kong-build-tools
-<<<<<<< HEAD
-      - pushd kong-build-tools && make setup-ci && popd
-=======
-      - pushd ../kong-build-tools && make setup-ci && popd
->>>>>>> 6635c607
+      - pushd ../kong-build-tools && make setup-ci && popd
       - make release
       env: PACKAGE_TYPE=deb RESTY_IMAGE_BASE=debian RESTY_IMAGE_TAG=stretch KONG_PACKAGE_NAME=${PWD##*/} KONG_VERSION=${TRAVIS_TAG}
       if: tag IS present AND tag ~= 1.
     - script:
       - make setup-kong-build-tools
-<<<<<<< HEAD
-      - pushd kong-build-tools && make setup-ci && popd
-=======
-      - pushd ../kong-build-tools && make setup-ci && popd
->>>>>>> 6635c607
+      - pushd ../kong-build-tools && make setup-ci && popd
       - make release
       env: PACKAGE_TYPE=deb RESTY_IMAGE_BASE=debian RESTY_IMAGE_TAG=jessie KONG_PACKAGE_NAME=${PWD##*/} KONG_VERSION=${TRAVIS_TAG}
       if: tag IS present AND tag ~= 1.
     - script:
       - make setup-kong-build-tools
-<<<<<<< HEAD
-      - pushd kong-build-tools && make setup-ci && popd
-=======
-      - pushd ../kong-build-tools && make setup-ci && popd
->>>>>>> 6635c607
+      - pushd ../kong-build-tools && make setup-ci && popd
       - make release
       env: PACKAGE_TYPE=rpm RESTY_IMAGE_BASE=centos RESTY_IMAGE_TAG=6 KONG_PACKAGE_NAME=${PWD##*/} KONG_VERSION=${TRAVIS_TAG}
       if: tag IS present AND tag ~= 1.
     - script:
       - make setup-kong-build-tools
-<<<<<<< HEAD
-      - pushd kong-build-tools && make setup-ci && popd
-=======
-      - pushd ../kong-build-tools && make setup-ci && popd
->>>>>>> 6635c607
+      - pushd ../kong-build-tools && make setup-ci && popd
       - make release
       env: PACKAGE_TYPE=rpm RESTY_IMAGE_BASE=centos RESTY_IMAGE_TAG=7 KONG_PACKAGE_NAME=${PWD##*/} KONG_VERSION=${TRAVIS_TAG}
       if: tag IS present AND tag ~= 1.
     - script:
       - make setup-kong-build-tools
-<<<<<<< HEAD
-      - pushd kong-build-tools && make setup-ci && popd
-=======
-      - pushd ../kong-build-tools && make setup-ci && popd
->>>>>>> 6635c607
+      - pushd ../kong-build-tools && make setup-ci && popd
       - make release
       env: PACKAGE_TYPE=apk RESTY_IMAGE_BASE=alpine RESTY_IMAGE_TAG=1 KONG_PACKAGE_NAME=${PWD##*/} KONG_VERSION=${TRAVIS_TAG}
       if: tag IS present AND tag ~= 1.
     - script:
       - make setup-kong-build-tools
-<<<<<<< HEAD
-      - pushd kong-build-tools && make setup-ci && popd
-=======
-      - pushd ../kong-build-tools && make setup-ci && popd
->>>>>>> 6635c607
+      - pushd ../kong-build-tools && make setup-ci && popd
       - make release
       env: PACKAGE_TYPE=rpm RESTY_IMAGE_BASE=rhel RESTY_IMAGE_TAG=6 KONG_PACKAGE_NAME=${PWD##*/} KONG_VERSION=${TRAVIS_TAG}
       if: tag IS present AND tag ~= 1.
     - script:
       - make setup-kong-build-tools
-<<<<<<< HEAD
-      - pushd kong-build-tools && make setup-ci && popd
-=======
-      - pushd ../kong-build-tools && make setup-ci && popd
->>>>>>> 6635c607
+      - pushd ../kong-build-tools && make setup-ci && popd
       - make release
       env: PACKAGE_TYPE=rpm RESTY_IMAGE_BASE=rhel RESTY_IMAGE_TAG=7 KONG_PACKAGE_NAME=${PWD##*/} KONG_VERSION=${TRAVIS_TAG}
       if: tag IS present AND tag ~= 1.
     - script:
       - make setup-kong-build-tools
-<<<<<<< HEAD
-      - pushd kong-build-tools && make setup-ci && popd
-=======
-      - pushd ../kong-build-tools && make setup-ci && popd
->>>>>>> 6635c607
+      - pushd ../kong-build-tools && make setup-ci && popd
       - make release
       env: PACKAGE_TYPE=rpm RESTY_IMAGE_BASE=amazonlinux RESTY_IMAGE_TAG=1 KONG_PACKAGE_NAME=${PWD##*/} KONG_VERSION=${TRAVIS_TAG}
       if: tag IS present AND tag ~= 1.
@@ -199,111 +151,67 @@
       install: skip
       script:
       - make setup-kong-build-tools
-<<<<<<< HEAD
-      - pushd kong-build-tools && make setup-ci && popd
-=======
-      - pushd ../kong-build-tools && make setup-ci && popd
->>>>>>> 6635c607
+      - pushd ../kong-build-tools && make setup-ci && popd
       - make nightly-release
       env: PACKAGE_TYPE=deb RESTY_IMAGE_BASE=ubuntu RESTY_IMAGE_TAG=trusty KONG_PACKAGE_NAME=${PWD##*/} KONG_VERSION=`date +%Y-%m-%d` REPOSITORY_NAME=${PWD##*/}-nightly REPOSITORY_OS_NAME=$TRAVIS_BRANCH
       if: type=cron
     - script:
       - make setup-kong-build-tools
-<<<<<<< HEAD
-      - pushd kong-build-tools && make setup-ci && popd
-=======
-      - pushd ../kong-build-tools && make setup-ci && popd
->>>>>>> 6635c607
+      - pushd ../kong-build-tools && make setup-ci && popd
       - make nightly-release
       env: PACKAGE_TYPE=deb RESTY_IMAGE_BASE=ubuntu RESTY_IMAGE_TAG=xenial KONG_PACKAGE_NAME=${PWD##*/} KONG_VERSION=`date +%Y-%m-%d` REPOSITORY_NAME=${PWD##*/}-nightly REPOSITORY_OS_NAME=$TRAVIS_BRANCH
       if: type=cron
     - script:
       - make setup-kong-build-tools
-<<<<<<< HEAD
-      - pushd kong-build-tools && make setup-ci && popd
-=======
-      - pushd ../kong-build-tools && make setup-ci && popd
->>>>>>> 6635c607
+      - pushd ../kong-build-tools && make setup-ci && popd
       - make nightly-release
       env: PACKAGE_TYPE=deb RESTY_IMAGE_BASE=ubuntu RESTY_IMAGE_TAG=bionic KONG_PACKAGE_NAME=${PWD##*/} KONG_VERSION=`date +%Y-%m-%d` REPOSITORY_NAME=${PWD##*/}-nightly REPOSITORY_OS_NAME=$TRAVIS_BRANCH
       if: type=cron
     - script:
       - make setup-kong-build-tools
-<<<<<<< HEAD
-      - pushd kong-build-tools && make setup-ci && popd
-=======
-      - pushd ../kong-build-tools && make setup-ci && popd
->>>>>>> 6635c607
+      - pushd ../kong-build-tools && make setup-ci && popd
       - make nightly-release
       env: PACKAGE_TYPE=deb RESTY_IMAGE_BASE=debian RESTY_IMAGE_TAG=stretch KONG_PACKAGE_NAME=${PWD##*/} KONG_VERSION=`date +%Y-%m-%d` REPOSITORY_NAME=${PWD##*/}-nightly REPOSITORY_OS_NAME=$TRAVIS_BRANCH
       if: type=cron
     - script:
       - make setup-kong-build-tools
-<<<<<<< HEAD
-      - pushd kong-build-tools && make setup-ci && popd
-=======
-      - pushd ../kong-build-tools && make setup-ci && popd
->>>>>>> 6635c607
+      - pushd ../kong-build-tools && make setup-ci && popd
       - make nightly-release
       env: PACKAGE_TYPE=deb RESTY_IMAGE_BASE=debian RESTY_IMAGE_TAG=jessie KONG_PACKAGE_NAME=${PWD##*/} KONG_VERSION=`date +%Y-%m-%d` REPOSITORY_NAME=${PWD##*/}-nightly REPOSITORY_OS_NAME=$TRAVIS_BRANCH
       if: type=cron
     - script:
       - make setup-kong-build-tools
-<<<<<<< HEAD
-      - pushd kong-build-tools && make setup-ci && popd
-=======
-      - pushd ../kong-build-tools && make setup-ci && popd
->>>>>>> 6635c607
+      - pushd ../kong-build-tools && make setup-ci && popd
       - make nightly-release
       env: PACKAGE_TYPE=rpm RESTY_IMAGE_BASE=centos RESTY_IMAGE_TAG=6 KONG_PACKAGE_NAME=${PWD##*/} KONG_VERSION=`date +%Y-%m-%d` REPOSITORY_NAME=${PWD##*/}-nightly REPOSITORY_OS_NAME=$TRAVIS_BRANCH
       if: type=cron
     - script:
       - make setup-kong-build-tools
-<<<<<<< HEAD
-      - pushd kong-build-tools && make setup-ci && popd
-=======
-      - pushd ../kong-build-tools && make setup-ci && popd
->>>>>>> 6635c607
+      - pushd ../kong-build-tools && make setup-ci && popd
       - make nightly-release
       env: PACKAGE_TYPE=rpm RESTY_IMAGE_BASE=centos RESTY_IMAGE_TAG=7 KONG_PACKAGE_NAME=${PWD##*/} KONG_VERSION=`date +%Y-%m-%d` REPOSITORY_NAME=${PWD##*/}-nightly REPOSITORY_OS_NAME=$TRAVIS_BRANCH
       if: type=cron
     - script:
       - make setup-kong-build-tools
-<<<<<<< HEAD
-      - pushd kong-build-tools && make setup-ci && popd
-=======
-      - pushd ../kong-build-tools && make setup-ci && popd
->>>>>>> 6635c607
+      - pushd ../kong-build-tools && make setup-ci && popd
       - make nightly-release
       env: PACKAGE_TYPE=apk RESTY_IMAGE_BASE=alpine RESTY_IMAGE_TAG=latest KONG_PACKAGE_NAME=${PWD##*/} KONG_VERSION=`date +%Y-%m-%d` REPOSITORY_NAME=${PWD##*/}-nightly REPOSITORY_OS_NAME=$TRAVIS_BRANCH
       if: type=cron
     - script:
       - make setup-kong-build-tools
-<<<<<<< HEAD
-      - pushd kong-build-tools && make setup-ci && popd
-=======
-      - pushd ../kong-build-tools && make setup-ci && popd
->>>>>>> 6635c607
+      - pushd ../kong-build-tools && make setup-ci && popd
       - make nightly-release
       env: PACKAGE_TYPE=rpm RESTY_IMAGE_BASE=rhel RESTY_IMAGE_TAG=6 KONG_PACKAGE_NAME=${PWD##*/} KONG_VERSION=`date +%Y-%m-%d` REPOSITORY_NAME=${PWD##*/}-nightly REPOSITORY_OS_NAME=$TRAVIS_BRANCH
       if: type=cron
     - script:
       - make setup-kong-build-tools
-<<<<<<< HEAD
-      - pushd kong-build-tools && make setup-ci && popd
-=======
-      - pushd ../kong-build-tools && make setup-ci && popd
->>>>>>> 6635c607
+      - pushd ../kong-build-tools && make setup-ci && popd
       - make nightly-release
       env: PACKAGE_TYPE=rpm RESTY_IMAGE_BASE=rhel RESTY_IMAGE_TAG=7 KONG_PACKAGE_NAME=${PWD##*/} KONG_VERSION=`date +%Y-%m-%d` REPOSITORY_NAME=${PWD##*/}-nightly REPOSITORY_OS_NAME=$TRAVIS_BRANCH
       if: type=cron
     - script:
       - make setup-kong-build-tools
-<<<<<<< HEAD
-      - pushd kong-build-tools && make setup-ci && popd
-=======
-      - pushd ../kong-build-tools && make setup-ci && popd
->>>>>>> 6635c607
+      - pushd ../kong-build-tools && make setup-ci && popd
       - make nightly-release
       env: PACKAGE_TYPE=rpm RESTY_IMAGE_BASE=amazonlinux RESTY_IMAGE_TAG=latest KONG_PACKAGE_NAME=${PWD##*/} KONG_VERSION=`date +%Y-%m-%d` REPOSITORY_NAME=${PWD##*/}-nightly REPOSITORY_OS_NAME=$TRAVIS_BRANCH
       if: type=cron
