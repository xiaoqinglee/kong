local Router = require "kong.router"

local function reload_router()
  package.loaded["kong.router"] = nil
  Router = require "kong.router"
end

local service = {
  name = "service-invalid",
  protocol = "http",
}

local use_case = {

  -- 1. host
  {
    service = service,
    route   = {
    },
    headers = {
      host  = {
        "domain-1.org",
        "domain-2.org"
      },
    },
  },
  -- 2. method
  {
    service = service,
    route   = {
      methods = {
        "TRACE"
      },
    }
  },
  -- 3. uri
  {
    service = service,
    route   = {
      paths = {
        "/my-route"
      },
    }
  },
  -- 4. host + uri
  {
    service = service,
    route   = {
      paths = {
        "/route-4"
      },
    },
    headers = {
      host  = {
        "domain-1.org",
        "domain-2.org"
      },
    },
  },
  -- 5. host + method
  {
    service = service,
    route   = {
      methods = {
        "POST",
        "PUT",
        "PATCH"
      },
    },
    headers = {
      host  = {
        "domain-1.org",
        "domain-2.org"
      },
    },
  },
  -- 6. uri + method
  {
    service = service,
    route   = {
      methods = {
        "POST",
        "PUT",
        "PATCH",
      },
      paths   = {
        "/route-6"
      },
    }
  },
  -- 7. host + uri + method
  {
    service = service,
    route   = {
      methods = {
        "POST",
        "PUT",
        "PATCH",
      },
      paths   = {
        "/my-route-uri"
      },
    },
    headers = {
      host = {
        "domain-with-uri-1.org",
        "domain-with-uri-2.org"
      },
    },
  },
  -- 8. serviceless-route
  {
    route   = {
      paths = {
        "/serviceless"
      },
    }
  },
}

describe("Router", function()
  describe("new()", function()
    describe("[errors]", function()
      it("enforces args types", function()
        assert.error_matches(function()
          Router.new()
        end, "expected arg #1 routes to be a table", nil, true)
      end)

      it("enforces routes fields types", function()
        local router, err = Router.new {
          {
            route   = {
            },
            service = {
              name  = "service-invalid"
            },
          },
        }

        assert.is_nil(router)
        assert.equal("could not categorize route", err)
      end)
    end)
  end)

  describe("select()", function()
    local router = assert(Router.new(use_case))

    it("[host]", function()
      -- host
      local match_t = router.select("GET", "/", "domain-1.org")
      assert.truthy(match_t)
      assert.same(use_case[1].route,   match_t.route)
      assert.same(match_t.matches.host, use_case[1].headers.host[1])
      assert.same(match_t.matches.method, nil)
      assert.same(match_t.matches.uri, nil)
      assert.same(match_t.matches.uri_captures, nil)
    end)

    it("[host] ignores port", function()
      -- host
      local match_t = router.select("GET", "/", "domain-1.org:123")
      assert.truthy(match_t)
      assert.same(use_case[1].route, match_t.route)
      assert.same(match_t.matches.host, use_case[1].headers.host[1])
      assert.same(match_t.matches.method, nil)
      assert.same(match_t.matches.uri, nil)
      assert.same(match_t.matches.uri_captures, nil)
    end)

    it("[uri]", function()
      -- uri
      local match_t = router.select("GET", "/my-route", "domain.org")
      assert.truthy(match_t)
      assert.same(use_case[3].route, match_t.route)
      assert.same(match_t.matches.host, nil)
      assert.same(match_t.matches.method, nil)
      assert.same(match_t.matches.uri, use_case[3].route.paths[1])
      assert.same(match_t.matches.uri_captures, nil)
    end)

    it("[uri + empty host]", function()
      -- uri only (no Host)
      -- Supported for HTTP/1.0 requests without a Host header
      local match_t = router.select("GET", "/my-route-uri", "")
      assert.truthy(match_t)
      assert.same(use_case[3].route, match_t.route)
      assert.same(match_t.matches.host, nil)
      assert.same(match_t.matches.method, nil)
      assert.same(match_t.matches.uri, use_case[3].route.paths[1])
      assert.same(match_t.matches.uri_captures, nil)
    end)

    it("[method]", function()
      -- method
      local match_t = router.select("TRACE", "/", "domain.org")
      assert.truthy(match_t)
      assert.same(use_case[2].route, match_t.route)
      assert.same(match_t.matches.host, nil)
      assert.same(match_t.matches.method, use_case[2].route.methods[1])
      assert.same(match_t.matches.uri, nil)
      assert.same(match_t.matches.uri_captures, nil)
    end)

    it("[host + uri]", function()
      -- host + uri
      local match_t = router.select("GET", "/route-4", "domain-1.org")
      assert.truthy(match_t)
      assert.same(use_case[4].route, match_t.route)
      assert.same(match_t.matches.host, use_case[4].headers.host[1])
      assert.same(match_t.matches.method, nil)
      assert.same(match_t.matches.uri, use_case[4].route.paths[1])
      assert.same(match_t.matches.uri_captures, nil)
    end)

    it("[host + method]", function()
      -- host + method
      local match_t = router.select("POST", "/", "domain-1.org")
      assert.truthy(match_t)
      assert.same(use_case[5].route, match_t.route)
      assert.same(match_t.matches.host, use_case[5].headers.host[1])
      assert.same(match_t.matches.method, use_case[5].route.methods[1])
      assert.same(match_t.matches.uri, nil)
      assert.same(match_t.matches.uri_captures, nil)
    end)

    it("[uri + method]", function()
      -- uri + method
      local match_t = router.select("PUT", "/route-6", "domain.org")
      assert.truthy(match_t)
      assert.same(use_case[6].route, match_t.route)
      assert.same(match_t.matches.host, nil)
      assert.same(match_t.matches.method, use_case[6].route.methods[2])
      assert.same(match_t.matches.uri, use_case[6].route.paths[1])
      assert.same(match_t.matches.uri_captures, nil)
    end)

    it("[host + uri + method]", function()
      -- uri + method
      local match_t = router.select("PUT", "/my-route-uri",
                                    "domain-with-uri-2.org")
      assert.truthy(match_t)
      assert.same(use_case[7].route, match_t.route)
      assert.same(match_t.matches.host, use_case[7].headers.host[2])
      assert.same(match_t.matches.method, use_case[7].route.methods[2])
      assert.same(match_t.matches.uri, use_case[7].route.paths[1])
      assert.same(match_t.matches.uri_captures, nil)
    end)

    it("[serviceless]", function()
      local match_t = router.select("GET", "/serviceless")
      assert.truthy(match_t)
      assert.is_nil(match_t.service)
      assert.is_nil(match_t.matches.uri_captures)
      assert.same(use_case[8].route, match_t.route)
      assert.same(match_t.matches.uri, use_case[8].route.paths[1])
    end)

    describe("[uri prefix]", function()
      it("matches when given [uri] is in request URI prefix", function()
        -- uri prefix
        local match_t = router.select("GET", "/my-route/some/path", "domain.org")
        assert.truthy(match_t)
        assert.same(use_case[3].route, match_t.route)
        assert.same(match_t.matches.host, nil)
        assert.same(match_t.matches.method, nil)
        assert.same(match_t.matches.uri, use_case[3].route.paths[1])
        assert.same(match_t.matches.uri_captures, nil)
      end)

      it("does not supersede another route with a longer [uri]", function()
        local use_case = {
          {
            service = service,
            route   = {
              paths = { "/my-route/hello" },
            },
          },
          {
            service = service,
            route   = {
              paths = { "/my-route" },
            },
          },
        }

        local router = assert(Router.new(use_case))

        local match_t = router.select("GET", "/my-route/hello", "domain.org")
        assert.truthy(match_t)
        assert.same(use_case[1].route, match_t.route)
        assert.same(match_t.matches.uri, "/my-route/hello")

        match_t = router.select("GET", "/my-route/hello/world", "domain.org")
        assert.truthy(match_t)
        assert.same(use_case[1].route, match_t.route)
        assert.same(match_t.matches.uri, "/my-route/hello")

        match_t = router.select("GET", "/my-route", "domain.org")
        assert.truthy(match_t)
        assert.same(use_case[2].route, match_t.route)
        assert.same(match_t.matches.uri, "/my-route")

        match_t = router.select("GET", "/my-route/world", "domain.org")
        assert.truthy(match_t)
        assert.same(use_case[2].route, match_t.route)
        assert.same(match_t.matches.uri, "/my-route")
      end)

      it("does not supersede another route with a longer [uri] while [methods] are also defined", function()
        local use_case = {
          {
            service   = service,
            route     = {
              methods = { "POST", "PUT", "GET" },
              paths   = { "/my-route" },
            },
          },
          {
            service   = service,
            route     = {
              methods = { "POST", "PUT", "GET" },
              paths   = { "/my-route/hello" },
            },
          },
        }

        local router = assert(Router.new(use_case))

        local match_t = router.select("GET", "/my-route/hello", "domain.org")
        assert.truthy(match_t)
        assert.same(use_case[2].route, match_t.route)

        match_t = router.select("GET", "/my-route/hello/world", "domain.org")
        assert.truthy(match_t)
        assert.same(use_case[2].route, match_t.route)

        match_t = router.select("GET", "/my-route", "domain.org")
        assert.truthy(match_t)
        assert.same(use_case[1].route, match_t.route)

        match_t = router.select("GET", "/my-route/world", "domain.org")
        assert.truthy(match_t)
        assert.same(use_case[1].route, match_t.route)
      end)

      it("does not superseds another route with a longer [uri] while [hosts] are also defined", function()
        local use_case = {
          {
            service = service,
            route   = {
              paths = { "/my-route" },
            },
            headers = {
              host  = { "domain.org" },
            },
          },
          {
            service = service,
            route   = {
              paths = { "/my-route/hello" },
            },
            headers = {
              host  = { "domain.org" },
            },
          },
        }

        local router = assert(Router.new(use_case))

        local match_t = router.select("GET", "/my-route/hello", "domain.org")
        assert.truthy(match_t)
        assert.same(use_case[2].route, match_t.route)

        match_t = router.select("GET", "/my-route/hello/world", "domain.org")
        assert.truthy(match_t)
        assert.same(use_case[2].route, match_t.route)

        match_t = router.select("GET", "/my-route", "domain.org")
        assert.truthy(match_t)
        assert.same(use_case[1].route, match_t.route)

        match_t = router.select("GET", "/my-route/world", "domain.org")
        assert.truthy(match_t)
        assert.same(use_case[1].route, match_t.route)
      end)

      it("only matches [uri prefix] as a prefix (anchored mode)", function()
        local use_case = {
          {
            service = service,
            route   = {
              paths = { "/something/my-route" },
            },
          },
          {
            service = service,
            route   = {
              paths = { "/my-route" },
            },
            headers = {
              host  = { "example.com" },
            },
          },
        }

        local router = assert(Router.new(use_case))

        local match_t = router.select("GET", "/something/my-route", "example.com")
        assert.truthy(match_t)
        -- would be route-2 if URI matching was not prefix-only (anchored mode)
        assert.same(use_case[1].route, match_t.route)
        assert.same(match_t.matches.uri, "/something/my-route")
      end)
    end)

    describe("[uri regex]", function()
      it("matches with [uri regex]", function()
        local use_case = {
          {
            service = service,
            route   = {
              paths = { [[/users/\d+/profile]] },
            },
          },
        }

        local router = assert(Router.new(use_case))

        local match_t = router.select("GET", "/users/123/profile", "domain.org")
        assert.truthy(match_t)
        assert.same(use_case[1].route, match_t.route)
        assert.same(match_t.matches.host, nil)
        assert.same(match_t.matches.method, nil)
        assert.same(match_t.matches.uri, [[/users/\d+/profile]])
        assert.same(match_t.matches.uri_captures, nil)
      end)

      it("matches the right route when several ones have a [uri regex]", function()
        local use_case = {
          {
            service = service,
            route   = {
              paths = { [[/route/persons/\d{3}]] },
            },
          },
          {
            service = service,
            route   = {
              paths = { [[/route/persons/\d{3}/following]] },
            },
          },
          {
            service = service,
            route   = {
              paths = { [[/route/persons/\d{3}/[a-z]+]] },
            },
          },
        }

        local router = assert(Router.new(use_case))

        local match_t = router.select("GET", "/route/persons/456", "domain.org")
        assert.truthy(match_t)
        assert.same(use_case[1].route, match_t.route)
      end)

      it("matches a [uri regex] even if a [prefix uri] got a match", function()
        local use_case = {
          {
            service = service,
            route   = {
              paths = { [[/route/persons]] },
            },
          },
          {
            service = service,
            route   = {
              paths = { [[/route/persons/\d+/profile]] },
            },
          },
        }

        local router = assert(Router.new(use_case))

        local match_t = router.select("GET", "/route/persons/123/profile",
                                      "domain.org")
        assert.truthy(match_t)
        assert.same(use_case[2].route, match_t.route)
        assert.same(match_t.matches.host, nil)
        assert.same(match_t.matches.method, nil)
        assert.same(match_t.matches.uri, [[/route/persons/\d+/profile]])
        assert.same(match_t.matches.uri_captures, nil)
      end)
    end)

    describe("[wildcard host]", function()
      local use_case = {
        {
          service = service,
          route   = {
          },
          headers = {
            host  = { "*.route.com" },
          },
        },
        {
          service = service,
          route   = {
          },
          headers = {
            host  = { "route.*" },
          },
        },
      }

      local router = assert(Router.new(use_case))

      it("matches leftmost wildcards", function()
        local match_t = router.select("GET", "/", "foo.route.com", "domain.org")
        assert.truthy(match_t)
        assert.same(use_case[1].route, match_t.route)
        assert.same(match_t.matches.host, use_case[1].headers.host[1])
        assert.same(match_t.matches.method, nil)
        assert.same(match_t.matches.uri, nil)
        assert.same(match_t.matches.uri_captures, nil)
      end)

      it("matches rightmost wildcards", function()
        local match_t = router.select("GET", "/", "route.org")
        assert.truthy(match_t)
        assert.same(use_case[2].route, match_t.route)
      end)

      it("does not take precedence over a plain host", function()
        table.insert(use_case, 1, {
          service = service,
          route   = {
          },
          headers = {
            host  = { "plain.route.com" },
          },
        })

        table.insert(use_case, {
          service = service,
          route   = {
          },
          headers = {
            host  = { "route.com" },
          },
        })

        finally(function()
          table.remove(use_case, 1)
          table.remove(use_case)
          router = assert(Router.new(use_case))
        end)

        router = assert(Router.new(use_case))

        local match_t = router.select("GET", "/", "route.com")
        assert.truthy(match_t)
        assert.same(use_case[4].route, match_t.route)
        assert.same(match_t.matches.host, "route.com")
        assert.same(match_t.matches.method, nil)
        assert.same(match_t.matches.uri, nil)
        assert.same(match_t.matches.uri_captures, nil)

        match_t = router.select("GET", "/", "route.org")
        assert.truthy(match_t)
        assert.same(use_case[3].route, match_t.route)
        assert.same(match_t.matches.host, "route.*")
        assert.same(match_t.matches.method, nil)
        assert.same(match_t.matches.uri, nil)
        assert.same(match_t.matches.uri_captures, nil)

        match_t = router.select("GET", "/", "plain.route.com")
        assert.truthy(match_t)
        assert.same(use_case[1].route, match_t.route)
        assert.same(match_t.matches.host, "plain.route.com")
        assert.same(match_t.matches.method, nil)
        assert.same(match_t.matches.uri, nil)
        assert.same(match_t.matches.uri_captures, nil)

        match_t = router.select("GET", "/", "foo.route.com")
        assert.truthy(match_t)
        assert.same(use_case[2].route, match_t.route)
        assert.same(match_t.matches.host, "*.route.com")
        assert.same(match_t.matches.method, nil)
        assert.same(match_t.matches.uri, nil)
        assert.same(match_t.matches.uri_captures, nil)
      end)

      it("matches [wildcard/plain + uri + method]", function()
        finally(function()
          table.remove(use_case)
          router = assert(Router.new(use_case))
        end)

        table.insert(use_case, {
          service   = service,
          route     = {
            paths   = { "/path" },
            methods = { "GET", "TRACE" },
          },
          headers   = {
            host    = { "*.domain.com", "example.com" },
          },
        })

        router = assert(Router.new(use_case))

        local match_t = router.select("POST", "/path", "foo.domain.com")
        assert.is_nil(match_t)

        match_t = router.select("GET", "/path", "foo.domain.com")
        assert.truthy(match_t)
        assert.same(use_case[#use_case].route, match_t.route)

        match_t = router.select("TRACE", "/path", "example.com")
        assert.truthy(match_t)
        assert.same(use_case[#use_case].route, match_t.route)

        match_t = router.select("POST", "/path", "foo.domain.com")
        assert.is_nil(match_t)
      end)
    end)

    describe("[wildcard host] + [uri regex]", function()
      it("matches", function()
        local use_case = {
          {
            service = service,
            route   = {
              paths = { [[/users/\d+/profile]] },
            },
            headers = {
              host  = { "*.example.com" },
            },
          },
          {
            service = service,
            route   = {
              paths = { [[/users]] },
            },
            headers = {
              host  = { "*.example.com" },
            },
          },
        }

        local router = assert(Router.new(use_case))

        local match_t = router.select("GET", "/users/123/profile",
                                      "test.example.com")
        assert.truthy(match_t)
        assert.same(use_case[1].route, match_t.route)

        match_t = router.select("GET", "/users", "test.example.com")
        assert.truthy(match_t)
        assert.same(use_case[2].route, match_t.route)
      end)
    end)

    describe("edge-cases", function()
      it("[host] and [uri] have higher priority than [method]", function()
        -- host
        local match_t = router.select("TRACE", "/", "domain-2.org")
        assert.truthy(match_t)
        assert.same(use_case[1].route, match_t.route)

        -- uri
        local match_t = router.select("TRACE", "/my-route", "domain.org")
        assert.truthy(match_t)
        assert.same(use_case[3].route, match_t.route)
      end)

      it("half [uri] and [host] match does not supersede another route", function()
        local use_case = {
          {
            service = service,
            route   = {
              paths = { "/v1/path" },
            },
            headers = {
              host  = { "host1.com" },
            },
          },
          {
            service = service,
            route   = {
              paths = { "/" },
            },
            headers = {
              host  = { "host2.com" },
            },
          },
        }

        local router = assert(Router.new(use_case))
        local match_t = router.select("GET", "/v1/path", "host1.com")
        assert.truthy(match_t)
        assert.same(use_case[1].route, match_t.route)

        match_t = router.select("GET", "/v1/path", "host2.com")
        assert.truthy(match_t)
        assert.same(use_case[2].route, match_t.route)
      end)

      it("half [wildcard host] and [method] match does not supersede another route", function()
        local use_case = {
          {
            service   = service,
            route     = {
              methods = { "GET" },
            },
            headers   = {
              host    = { "host.*" },
            },
          },
          {
            service   = service,
            route     = {
              methods = { "POST" },
            },
            headers   = {
              host    = { "host.*" },
            },
          },
        }

        local router = assert(Router.new(use_case))
        local match_t = router.select("GET", "/", "host.com")
        assert.truthy(match_t)
        assert.same(use_case[1].route, match_t.route)

        match_t = router.select("POST", "/", "host.com")
        assert.truthy(match_t)
        assert.same(use_case[2].route, match_t.route)
      end)

      it("half [uri regex] and [method] match does not supersede another route", function()
        local use_case = {
          {
            service   = service,
            route     = {
              methods = { "GET" },
              paths   = { [[/users/\d+/profile]] },
            },
          },
          {
            service   = service,
            route     = {
              methods = { "POST" },
              paths   = { [[/users/\d*/profile]] },
            },
          },
        }

        local router = assert(Router.new(use_case))
        local match_t = router.select("GET", "/users/123/profile", "domain.org")
        assert.truthy(match_t)
        assert.same(use_case[1].route, match_t.route)

        match_t = router.select("POST", "/users/123/profile", "domain.org")
        assert.truthy(match_t)
        assert.same(use_case[2].route, match_t.route)
      end)

      it("[method] does not supersede [uri prefix]", function()
        local use_case = {
          {
            service   = service,
            route     = {
              methods = { "GET" },
            },
          },
          {
            service   = service,
            route     = {
              paths   = { "/example" },
            },
          },
        }

        local router = assert(Router.new(use_case))
        local match_t = router.select("GET", "/example", "domain.org")
        assert.truthy(match_t)
        assert.same(use_case[2].route, match_t.route)

        match_t = router.select("GET", "/example/status/200", "domain.org")
        assert.truthy(match_t)
        assert.same(use_case[2].route, match_t.route)
      end)

      it("[method] does not supersede [wildcard host]", function()
        local use_case = {
          {
            service    = service,
            route      = {
              methods  = { "GET" },
            },
          },
          {
            service    = service,
            route      = {
            },
            headers    = {
              ["Host"] = { "domain.*" },
            },
          },
        }

        local router = assert(Router.new(use_case))
        local match_t = router.select("GET", "/", "nothing.com")
        assert.truthy(match_t)
        assert.same(use_case[1].route, match_t.route)

        match_t = router.select("GET", "/", "domain.com")
        assert.truthy(match_t)
        assert.same(use_case[2].route, match_t.route)
      end)

      it("does not supersede another route with a longer [uri prefix]", function()
        local use_case = {
          {
            service = service,
            route   = {
              paths = { "/a", "/bbbbbbb" },
            },
          },
          {
            service = service,
            route   = {
              paths = { "/a/bb" },
            },
          },
        }

        local router = assert(Router.new(use_case))

        local match_t = router.select("GET", "/a/bb/foobar", "domain.org")
        assert.truthy(match_t)
        assert.same(use_case[2].route, match_t.route)
      end)

      describe("root / [uri]", function()
        lazy_setup(function()
          table.insert(use_case, 1, {
            service = service,
            route   = {
              paths = { "/" },
            }
          })
        end)

        lazy_teardown(function()
          table.remove(use_case, 1)
        end)

        it("request with [method]", function()
          local router = assert(Router.new(use_case))
          local match_t = router.select("GET", "/", "domain.org")
          assert.truthy(match_t)
          assert.same(use_case[1].route, match_t.route)
        end)

        it("does not supersede another route", function()
          local router = assert(Router.new(use_case))
          local match_t = router.select("GET", "/my-route", "domain.org")
          assert.truthy(match_t)
          assert.same(use_case[4].route, match_t.route)

          match_t = router.select("GET", "/my-route/hello/world", "domain.org")
          assert.truthy(match_t)
          assert.same(use_case[4].route, match_t.route)
        end)

        it("acts as a catch-all route", function()
          local router = assert(Router.new(use_case))
          local match_t = router.select("GET", "/foobar/baz", "domain.org")
          assert.truthy(match_t)
          assert.same(use_case[1].route, match_t.route)
        end)
      end)

      describe("multiple routes of same category with conflicting values", function()
        -- reload router to reset combined cached matchers
        reload_router()

        local n = 6

        lazy_setup(function()
          -- all those routes are of the same category:
          -- [host + uri]
          for _ = 1, n - 1 do
            table.insert(use_case, {
              service = service,
              route   = {
                paths = { "/my-uri" },
              },
              headers = {
                host  = { "domain.org" },
              },
            })
          end

          table.insert(use_case, {
            service = service,
            route   = {
              paths = { "/my-target-uri" },
            },
            headers = {
              host  = { "domain.org" },
            },
          })
        end)

        lazy_teardown(function()
          for _ = 1, n do
            table.remove(use_case)
          end
        end)

        it("matches correct route", function()
          local router = assert(Router.new(use_case))
          local match_t = router.select("GET", "/my-target-uri", "domain.org")
          assert.truthy(match_t)
          assert.same(use_case[#use_case].route, match_t.route)
        end)
      end)

      it("does not incorrectly match another route which has a longer [uri]", function()
        local use_case = {
          {
            service = service,
            route   = {
              paths = { "/a", "/bbbbbbb" },
            },
          },
          {
            service = service,
            route   = {
              paths = { "/a/bb" },
            },
          },
        }

        local router = assert(Router.new(use_case))

        local route_t = router.select("GET", "/a/bb/foobar", "domain.org")
        assert.truthy(route_t)
        assert.same(use_case[2].route, route_t.route)
      end)
    end)

    describe("misses", function()
      it("invalid [host]", function()
        assert.is_nil(router.select("GET", "/", "domain-3.org"))
      end)

      it("invalid host in [host + uri]", function()
        assert.is_nil(router.select("GET", "/route-4", "domain-3.org"))
      end)

      it("invalid host in [host + method]", function()
        assert.is_nil(router.select("GET", "/", "domain-3.org"))
      end)

      it("invalid method in [host + uri + method]", function()
        assert.is_nil(router.select("GET", "/some-uri", "domain-with-uri-2.org"))
      end)

      it("invalid uri in [host + uri + method]", function()
        assert.is_nil(router.select("PUT", "/some-uri-foo",
                                    "domain-with-uri-2.org"))
      end)

      it("does not match when given [uri] is in URI but not in prefix", function()
        local match_t = router.select("GET", "/some-other-prefix/my-route",
                                      "domain.org")
        assert.is_nil(match_t)
      end)
    end)

    describe("#benchmarks", function()
      --[[
        Run:
            $ busted --tags=benchmarks <router_spec.lua>

        To estimate how much time matching an route in a worst-case scenario
        with a set of ~1000 registered routes would take.

        We are aiming at sub-ms latency.
      ]]

      describe("plain [host]", function()
        local router
        local target_domain
        local benchmark_use_cases = {}

        lazy_setup(function()
          for i = 1, 10^5 do
            benchmark_use_cases[i] = {
              service = service,
              route   = {
              },
              headers = {
                host  = { "domain-" .. i .. ".org" },
              },
            }
          end

          target_domain = "domain-" .. #benchmark_use_cases .. ".org"
          router = assert(Router.new(benchmark_use_cases))
        end)

        it("takes < 1ms", function()
          local match_t = router.select("GET", "/", target_domain)
          assert.truthy(match_t)
          assert.same(benchmark_use_cases[#benchmark_use_cases].route, match_t.route)
        end)
      end)

      describe("[method + uri + host]", function()
        local router
        local target_uri
        local target_domain
        local benchmark_use_cases = {}

        lazy_setup(function()
          local n = 10^5

          for i = 1, n - 1 do
            -- insert a lot of routes that don't match (missing methods)
            -- but have conflicting paths and hosts (domain-<n>.org)

            benchmark_use_cases[i] = {
              service = service,
              route   = {
                paths = { "/my-route-" .. n },
              },
              headers = {
                host  = { "domain-" .. n .. ".org" },
              },
            }
          end

          -- insert our target route, which has the proper method as well
          benchmark_use_cases[n] = {
            service   = service,
            route     = {
              methods = { "POST" },
              paths   = { "/my-route-" .. n },
            },
            headers   = {
              host    = { "domain-" .. n .. ".org" },
            },
          }

          target_uri = "/my-route-" .. n
          target_domain = "domain-" .. n .. ".org"
          router = assert(Router.new(benchmark_use_cases))
        end)

        it("takes < 1ms", function()
          local match_t = router.select("POST", target_uri, target_domain)
          assert.truthy(match_t)
          assert.same(benchmark_use_cases[#benchmark_use_cases].route, match_t.route)
        end)
      end)

      describe("multiple routes of same category with identical values", function()
        local router
        local target_uri
        local target_domain
        local benchmark_use_cases = {}

        lazy_setup(function()
          local n = 10^5

          for i = 1, n - 1 do
            -- all our routes here use domain.org as the domain
            -- they all are [host + uri] category
            benchmark_use_cases[i] = {
              service = service,
              route   = {
                paths = { "/my-route-" .. n },
              },
              headers = {
                host  = { "domain.org" },
              },
            }
          end

          -- this one too, but our target will be a
          -- different URI
          benchmark_use_cases[n] = {
            service = service,
            route   = {
              paths = { "/my-real-route" },
            },
            headers = {
              host  = { "domain.org" },
            },
          }

          target_uri = "/my-real-route"
          target_domain = "domain.org"
          router = assert(Router.new(benchmark_use_cases))
        end)

        it("takes < 1ms", function()
          local match_t = router.select("GET", target_uri, target_domain)
          assert.truthy(match_t)
          assert.same(benchmark_use_cases[#benchmark_use_cases].route, match_t.route)
        end)
      end)
    end)

    describe("[errors]", function()
      it("enforces args types", function()
        assert.error_matches(function()
          router.select(1)
        end, "method must be a string", nil, true)

        assert.error_matches(function()
          router.select("GET", 1)
        end, "uri must be a string", nil, true)

        assert.error_matches(function()
          router.select("GET", "/", 1)
        end, "host must be a string", nil, true)
      end)
    end)
  end)

  describe("exec()", function()
    local spy_stub = {
      nop = function() end
    }

    local function mock_ngx(method, request_uri, headers)
      local _ngx
      _ngx = {
        re = ngx.re,
        var = setmetatable({
          request_uri = request_uri,
          http_kong_debug = headers.kong_debug
        }, {
          __index = function(_, key)
            if key == "http_host" then
              spy_stub.nop()
              return headers.host
            end
          end
        }),
        req = {
          get_method = function()
            return method
          end,
          get_headers = function()
            return headers
          end
        }
      }

      return _ngx
    end

    it("returns parsed upstream_url + upstream_uri", function()
      local use_case_routes = {
        {
          service    = {
            name     = "service-invalid",
            host     = "example.org",
            protocol = "http"
          },
          route      = {
            paths    = { "/my-route" },
          },
        },
        {
          service    = {
            name     = "service-invalid",
            host     = "example.org",
            protocol = "https"
          },
          route      = {
            paths    = { "/my-route-2" },
          },
        },
      }

      local router = assert(Router.new(use_case_routes))
      local _ngx = mock_ngx("GET", "/my-route", { host = "domain.org" })
      router._set_ngx(_ngx)
      local match_t = router.exec()
      assert.same(use_case_routes[1].route, match_t.route)

      -- upstream_url_t
      assert.equal("http", match_t.upstream_url_t.scheme)
      assert.equal("example.org", match_t.upstream_url_t.host)
      assert.equal(80, match_t.upstream_url_t.port)

      -- upstream_uri
      assert.is_nil(match_t.upstream_host) -- only when `preserve_host = true`
      assert.equal("/my-route", match_t.upstream_uri)

      _ngx = mock_ngx("GET", "/my-route-2", { host = "domain.org" })
      router._set_ngx(_ngx)
      match_t = router.exec()
      assert.same(use_case_routes[2].route, match_t.route)

      -- upstream_url_t
      assert.equal("https", match_t.upstream_url_t.scheme)
      assert.equal("example.org", match_t.upstream_url_t.host)
      assert.equal(443, match_t.upstream_url_t.port)

      -- upstream_uri
      assert.is_nil(match_t.upstream_host) -- only when `preserve_host = true`
      assert.equal("/my-route-2", match_t.upstream_uri)
    end)

    it("returns matched_host + matched_uri + matched_method", function()
      local use_case_routes = {
        {
          service   = service,
          route     = {
            methods = { "GET" },
            paths   = { "/my-route" },
          },
          headers   = {
            host    = { "host.com" },
          },
        },
        {
          service   = service,
          route     = {
            paths   = { "/my-route" },
          },
          headers   = {
            host    = { "host.com" },
          },
        },
        {
          service   = service,
          route     = {
          },
          headers   = {
            host    = { "*.host.com" },
          },
        },
        {
          service   = service,
          route     = {
            paths   = { [[/users/\d+/profile]] },
          },
        },
      }

      local router = assert(Router.new(use_case_routes))
      local _ngx = mock_ngx("GET", "/my-route", { host = "host.com" })
      router._set_ngx(_ngx)
      local match_t = router.exec()
      assert.same(use_case_routes[1].route, match_t.route)
      assert.equal("host.com", match_t.matches.host)
      assert.equal("/my-route", match_t.matches.uri)
      assert.equal("GET", match_t.matches.method)

      _ngx = mock_ngx("GET", "/my-route/prefix/match", { host = "host.com" })
      router._set_ngx(_ngx)
      match_t = router.exec()
      assert.same(use_case_routes[1].route, match_t.route)
      assert.equal("host.com", match_t.matches.host)
      assert.equal("/my-route", match_t.matches.uri)
      assert.equal("GET", match_t.matches.method)

      _ngx = mock_ngx("POST", "/my-route", { host = "host.com" })
      router._set_ngx(_ngx)
      match_t = router.exec()
      assert.same(use_case_routes[2].route, match_t.route)
      assert.equal("host.com", match_t.matches.host)
      assert.equal("/my-route", match_t.matches.uri)
      assert.is_nil(match_t.matches.method)

      _ngx = mock_ngx("GET", "/", { host = "test.host.com" })
      router._set_ngx(_ngx)
      match_t = router.exec()
      assert.same(use_case_routes[3].route, match_t.route)
      assert.equal("*.host.com", match_t.matches.host)
      assert.is_nil(match_t.matches.uri)
      assert.is_nil(match_t.matches.method)

      _ngx = mock_ngx("GET", "/users/123/profile", { host = "domain.org" })
      router._set_ngx(_ngx)
      match_t = router.exec()
      assert.same(use_case_routes[4].route, match_t.route)
      assert.is_nil(match_t.matches.host)
      assert.equal([[/users/\d+/profile]], match_t.matches.uri)
      assert.is_nil(match_t.matches.method)
    end)

    it("returns uri_captures from a [uri regex]", function()
      local use_case = {
        {
          service = service,
          route   = {
            paths = { [[/users/(?P<user_id>\d+)/profile/?(?P<scope>[a-z]*)]] },
          },
        },
      }

      local router = assert(Router.new(use_case))
      local _ngx = mock_ngx("GET", "/users/1984/profile",
                            { host = "domain.org" })
      router._set_ngx(_ngx)
      local match_t = router.exec()
      assert.equal("1984", match_t.matches.uri_captures[1])
      assert.equal("1984", match_t.matches.uri_captures.user_id)
      assert.equal("",     match_t.matches.uri_captures[2])
      assert.equal("",     match_t.matches.uri_captures.scope)
      -- returns the full match as well
      assert.equal("/users/1984/profile", match_t.matches.uri_captures[0])
      -- no stripped_uri capture
      assert.is_nil(match_t.matches.uri_captures.stripped_uri)
      assert.equal(2, #match_t.matches.uri_captures)

      -- again, this time from the LRU cache
      router._set_ngx(_ngx)
      match_t = router.exec()
      assert.equal("1984", match_t.matches.uri_captures[1])
      assert.equal("1984", match_t.matches.uri_captures.user_id)
      assert.equal("",     match_t.matches.uri_captures[2])
      assert.equal("",     match_t.matches.uri_captures.scope)
      -- returns the full match as well
      assert.equal("/users/1984/profile", match_t.matches.uri_captures[0])
      -- no stripped_uri capture
      assert.is_nil(match_t.matches.uri_captures.stripped_uri)
      assert.equal(2, #match_t.matches.uri_captures)

      _ngx = mock_ngx("GET", "/users/1984/profile/email",
                      { host = "domain.org" })
      router._set_ngx(_ngx)
      match_t = router.exec()
      assert.equal("1984",  match_t.matches.uri_captures[1])
      assert.equal("1984",  match_t.matches.uri_captures.user_id)
      assert.equal("email", match_t.matches.uri_captures[2])
      assert.equal("email", match_t.matches.uri_captures.scope)
      -- returns the full match as well
      assert.equal("/users/1984/profile/email", match_t.matches.uri_captures[0])
      -- no stripped_uri capture
      assert.is_nil(match_t.matches.uri_captures.stripped_uri)
      assert.equal(2, #match_t.matches.uri_captures)
    end)

    it("returns no uri_captures from a [uri prefix] match", function()
      local use_case = {
        {
          service      = service,
          route        = {
            paths      = { "/hello" },
            strip_path = true,
          },
        },
      }

      local router = assert(Router.new(use_case))
      local _ngx = mock_ngx("GET", "/hello/world", { host = "domain.org" })
      router._set_ngx(_ngx)
      local match_t = router.exec()
      assert.equal("/world", match_t.upstream_uri)
      assert.is_nil(match_t.matches.uri_captures)
    end)

    it("returns no uri_captures from a [uri regex] match without groups", function()
      local use_case = {
        {
          service = service,
          route   = {
            paths = { [[/users/\d+/profile]] },
          },
        },
      }

      local router = assert(Router.new(use_case))
      local _ngx = mock_ngx("GET", "/users/1984/profile",
                            { host = "domain.org" })
      router._set_ngx(_ngx)
      local match_t = router.exec()
      assert.is_nil(match_t.matches.uri_captures)
    end)

    it("parses path component from upstream_url property", function()
      local use_case_routes = {
        {
          service    = {
            name     = "service-invalid",
            host     = "example.org",
            path     = "/get",
            protocol = "http"
          },
          route      = {
            paths    = { "/my-route" },
          },
        },
      }

      local router = assert(Router.new(use_case_routes))
      local _ngx = mock_ngx("GET", "/my-route", { host = "domain.org" })
      router._set_ngx(_ngx)
      local match_t = router.exec()
      assert.same(use_case_routes[1].route, match_t.route)
      assert.equal("/get", match_t.upstream_url_t.path)
    end)

    it("parses upstream_url port", function()
      local use_case_routes = {
        {
          service    = {
            name     = "service-invalid",
            host     = "example.org",
            port     = 8080,
            protocol = "http"
          },
          route      = {
            paths    = { "/my-route" },
          },
        },
        {
          service = {
            name     = "service-invalid",
            host     = "example.org",
            port     = 8443,
            protocol = "https"
          },
          route      = {
            paths    = { "/my-route-2" },
          },
        },
      }

      local router = assert(Router.new(use_case_routes))
      local _ngx = mock_ngx("GET", "/my-route", { host = "domain.org" })
      router._set_ngx(_ngx)
      local match_t = router.exec()
      assert.equal(8080, match_t.upstream_url_t.port)

      _ngx = mock_ngx("GET", "/my-route-2", { host = "domain.org" })
      router._set_ngx(_ngx)
      match_t = router.exec()
      assert.equal(8443, match_t.upstream_url_t.port)
    end)

    it("allows url encoded paths", function()
      local use_case_routes = {
        {
          service = service,
          route   = {
            paths = { "/endel%C3%B8st" },
          },
        },
      }

      local router = assert(Router.new(use_case_routes))
      local _ngx = mock_ngx("GET", "/endel%C3%B8st", { host = "domain.org" })
      router._set_ngx(_ngx)
      local match_t = router.exec()
      assert.same(use_case_routes[1].route, match_t.route)
      assert.equal("/endel%C3%B8st", match_t.upstream_uri)
    end)

    describe("stripped paths", function()
      local router
      local use_case_routes = {
        {
          service      = service,
          route        = {
            paths      = { "/my-route", "/this-route" },
            strip_path = true
          }
        },
        -- don't strip this route's matching URI
        {
          service      = service,
          route        = {
            methods    = { "POST" },
            paths      = { "/my-route", "/this-route" },
          },
        },
      }

      lazy_setup(function()
        router = assert(Router.new(use_case_routes))
      end)

      it("strips the specified paths from the given uri if matching", function()
        local _ngx = mock_ngx("GET", "/my-route/hello/world",
                              { host = "domain.org" })
        router._set_ngx(_ngx)
        local match_t = router.exec()
        assert.same(use_case_routes[1].route, match_t.route)
        assert.equal("/hello/world", match_t.upstream_uri)
      end)

      it("strips if matched URI is plain (not a prefix)", function()
        local _ngx = mock_ngx("GET", "/my-route", { host = "domain.org" })
        router._set_ngx(_ngx)
        local match_t = router.exec()
        assert.same(use_case_routes[1].route, match_t.route)
        assert.equal("/", match_t.upstream_uri)
      end)

      it("doesn't strip if 'strip_uri' is not enabled", function()
        local _ngx = mock_ngx("POST", "/my-route/hello/world",
                              { host = "domain.org" })
        router._set_ngx(_ngx)
        local match_t = router.exec()
        assert.same(use_case_routes[2].route, match_t.route)
        assert.equal("/my-route/hello/world", match_t.upstream_uri)
      end)

      it("does not strips root / URI", function()
        local use_case_routes = {
          {
            service      = service,
            route        = {
              paths      = { "/" },
              strip_path = true,
            },
          },
        }

        local router = assert(Router.new(use_case_routes))

        local _ngx = mock_ngx("POST", "/my-route/hello/world",
                              { host = "domain.org" })
        router._set_ngx(_ngx)
        local match_t = router.exec()
        assert.same(use_case_routes[1].route, match_t.route)
        assert.equal("/my-route/hello/world", match_t.upstream_uri)
      end)

      it("can find an route with stripped URI several times in a row", function()
        local _ngx = mock_ngx("GET", "/my-route", { host = "domain.org" })
        router._set_ngx(_ngx)
        local match_t = router.exec()
        assert.same(use_case_routes[1].route, match_t.route)
        assert.equal("/", match_t.upstream_uri)

        _ngx = mock_ngx("GET", "/my-route", { host = "domain.org" })
        router._set_ngx(_ngx)
        match_t = router.exec()
        assert.same(use_case_routes[1].route, match_t.route)
        assert.equal("/", match_t.upstream_uri)
      end)

      it("can proxy an route with stripped URI with different URIs in a row", function()
        local _ngx = mock_ngx("GET", "/my-route", { host = "domain.org" })
        router._set_ngx(_ngx)
        local match_t = router.exec()
        assert.same(use_case_routes[1].route, match_t.route)
        assert.equal("/", match_t.upstream_uri)

        _ngx = mock_ngx("GET", "/this-route", { host = "domain.org" })
        router._set_ngx(_ngx)
        match_t = router.exec()
        assert.same(use_case_routes[1].route, match_t.route)
        assert.equal("/", match_t.upstream_uri)

        _ngx = mock_ngx("GET", "/my-route", { host = "domain.org" })
        router._set_ngx(_ngx)
        match_t = router.exec()
        assert.same(use_case_routes[1].route, match_t.route)
        assert.equal("/", match_t.upstream_uri)

        _ngx = mock_ngx("GET", "/this-route", { host = "domain.org" })
        router._set_ngx(_ngx)
        match_t = router.exec()
        assert.same(use_case_routes[1].route, match_t.route)
        assert.equal("/", match_t.upstream_uri)
      end)

      it("strips url encoded paths", function()
        local use_case_routes = {
          {
            service      = service,
            route        = {
              paths      = { "/endel%C3%B8st" },
              strip_path = true,
            },
          },
        }

        local router = assert(Router.new(use_case_routes))
        local _ngx = mock_ngx("GET", "/endel%C3%B8st", { host = "domain.org" })
        router._set_ngx(_ngx)
        local match_t = router.exec()
        assert.same(use_case_routes[1].route, match_t.route)
        assert.equal("/", match_t.upstream_uri)
      end)

      it("strips a [uri regex]", function()
        local use_case = {
          {
            service      = service,
            route        = {
              paths      = { [[/users/\d+/profile]] },
              strip_path = true,
            },
          },
        }

        local router = assert(Router.new(use_case))
        local _ngx = mock_ngx("GET", "/users/123/profile/hello/world",
                              { host = "domain.org" })
        router._set_ngx(_ngx)
        local match_t = router.exec()
        assert.equal("/hello/world", match_t.upstream_uri)
      end)

      it("strips a [uri regex] with a capture group", function()
        local use_case = {
          {
            service      = service,
            route        = {
              paths      = { [[/users/(\d+)/profile]] },
              strip_path = true,
            },
          },
        }

        local router = assert(Router.new(use_case))
        local _ngx = mock_ngx("GET", "/users/123/profile/hello/world",
                              { host = "domain.org" })
        router._set_ngx(_ngx)
        local match_t = router.exec()
        assert.equal("/hello/world", match_t.upstream_uri)
      end)
    end)

    describe("preserve Host header", function()
      local router
      local use_case_routes = {
        -- use the request's Host header
        {
          service         = {
            name          = "service-invalid",
            host          = "example.org",
            protocol      = "http"
          },
          route           = {
            preserve_host = true,
          },
          headers         = {
            host          = { "preserve.com" },
          },
        },
        -- use the route's upstream_url's Host
        {
          service         = {
            name          = "service-invalid",
            host          = "example.org",
            protocol      = "http"
          },
          route           = {
            preserve_host = false,
          },
          headers         = {
            host          = { "discard.com" },
          },
        },
      }

      lazy_setup(function()
        router = assert(Router.new(use_case_routes))
      end)

      describe("when preserve_host is true", function()
        local host = "preserve.com"

        it("uses the request's Host header", function()
          local _ngx = mock_ngx("GET", "/", { host = host })
          router._set_ngx(_ngx)
          local match_t = router.exec()
          assert.same(use_case_routes[1].route, match_t.route)
          assert.equal(host, match_t.upstream_host)
        end)

        it("uses the request's Host header incl. port", function()
          local _ngx = mock_ngx("GET", "/", { host = host .. ":123" })
          router._set_ngx(_ngx)
          local match_t = router.exec()
          assert.same(use_case_routes[1].route, match_t.route)
          assert.equal(host .. ":123", match_t.upstream_host)
        end)

        it("does not change the target upstream", function()
          local _ngx = mock_ngx("GET", "/", { host = host })
          router._set_ngx(_ngx)
          local match_t = router.exec()
          assert.same(use_case_routes[1].route, match_t.route)
          assert.equal("example.org", match_t.upstream_url_t.host)
        end)

        it("uses the request's Host header when `grab_header` is disabled", function()
          local use_case_routes = {
            {
              service         = service,
              route           = {
                name          = "route-1",
                preserve_host = true,
                paths         = { "/foo" },
              },
              upstream_url    = "http://example.org",
            },
          }

          local router = assert(Router.new(use_case_routes))
          local _ngx = mock_ngx("GET", "/foo", { host = "preserve.com" })
          router._set_ngx(_ngx)
          local match_t = router.exec()
          assert.same(use_case_routes[1].route, match_t.route)
          assert.equal("preserve.com", match_t.upstream_host)
        end)

        it("uses the request's Host header if an route with no host was cached", function()
          -- This is a regression test for:
          -- https://github.com/Kong/kong/issues/2825
          -- Ensure cached routes (in the LRU cache) still get proxied with the
          -- correct Host header when preserve_host = true and no registered
          -- route has a `hosts` property.

          local use_case_routes = {
            {
              service         = service,
              route           = {
                name          = "no-host",
                paths         = { "/nohost" },
                preserve_host = true,
              },
            },
          }

          local router = assert(Router.new(use_case_routes))
          local _ngx = mock_ngx("GET", "/nohost", { host = "domain1.com" })
          router._set_ngx(_ngx)
          local match_t = router.exec()
          assert.same(use_case_routes[1].route, match_t.route)
          assert.equal("domain1.com", match_t.upstream_host)

          _ngx = mock_ngx("GET", "/nohost", { host = "domain2.com" })
          router._set_ngx(_ngx)
          match_t = router.exec()
          assert.same(use_case_routes[1].route, match_t.route)
          assert.equal("domain2.com", match_t.upstream_host)
        end)
      end)

      describe("when preserve_host is false", function()
        local host = "discard.com"

        it("does not change the target upstream", function()
          local _ngx = mock_ngx("GET", "/", { host = host })
          router._set_ngx(_ngx)
          local match_t = router.exec()
          assert.same(use_case_routes[2].route, match_t.route)
          assert.equal("example.org", match_t.upstream_url_t.host)
        end)

        it("does not set the host_header", function()
          local _ngx = mock_ngx("GET", "/", { host = host })
          router._set_ngx(_ngx)
          local match_t = router.exec()
          assert.same(use_case_routes[2].route, match_t.route)
          assert.is_nil(match_t.upstream_host)
        end)
      end)
    end)


    describe("slash handling", function()
      local checks = {
        -- upstream url    paths           request path    expected path           strip uri
        {  "/",            "/",            "/",            "/",                    true      }, -- 1
        {  "/",            "/",            "/foo/bar",     "/foo/bar",             true      },
        {  "/",            "/",            "/foo/bar/",    "/foo/bar/",            true      },
        {  "/",            "/foo/bar",     "/foo/bar",     "/",                    true      },
        {  "/",            "/foo/bar",     "/foo/bar/",    "/",                    true      },
        {  "/",            "/foo/bar/",    "/foo/bar/",    "/",                    true      },
        {  "/fee/bor",     "/",            "/",            "/fee/bor",             true      },
        {  "/fee/bor",     "/",            "/foo/bar",     "/fee/borfoo/bar",      true      },
        {  "/fee/bor",     "/",            "/foo/bar/",    "/fee/borfoo/bar/",     true      },
        {  "/fee/bor",     "/foo/bar",     "/foo/bar",     "/fee/bor",             true      }, -- 10
        {  "/fee/bor",     "/foo/bar",     "/foo/bar/",    "/fee/bor/",            true      },
        {  "/fee/bor",     "/foo/bar/",    "/foo/bar/",    "/fee/bor",             true      },
        {  "/fee/bor/",    "/",            "/",            "/fee/bor/",            true      },
        {  "/fee/bor/",    "/",            "/foo/bar",     "/fee/bor/foo/bar",     true      },
        {  "/fee/bor/",    "/",            "/foo/bar/",    "/fee/bor/foo/bar/",    true      },
        {  "/fee/bor/",    "/foo/bar",     "/foo/bar",     "/fee/bor/",            true      },
        {  "/fee/bor/",    "/foo/bar",     "/foo/bar/",    "/fee/bor/",            true      },
        {  "/fee/bor/",    "/foo/bar/",    "/foo/bar/",    "/fee/bor/",            true      },
        {  "/",            "/",            "/",            "/",                    false     },
        {  "/",            "/",            "/foo/bar",     "/foo/bar",             false     }, -- 20
        {  "/",            "/",            "/foo/bar/",    "/foo/bar/",            false     },
        {  "/",            "/foo/bar",     "/foo/bar",     "/foo/bar",             false     },
        {  "/",            "/foo/bar",     "/foo/bar/",    "/foo/bar/",            false     },
        {  "/",            "/foo/bar/",    "/foo/bar/",    "/foo/bar/",            false     },
        {  "/fee/bor",     "/",            "/",            "/fee/bor",             false     },
        {  "/fee/bor",     "/",            "/foo/bar",     "/fee/borfoo/bar",      false     },
        {  "/fee/bor",     "/",            "/foo/bar/",    "/fee/borfoo/bar/",     false     },
        {  "/fee/bor",     "/foo/bar",     "/foo/bar",     "/fee/borfoo/bar",      false     },
        {  "/fee/bor",     "/foo/bar",     "/foo/bar/",    "/fee/borfoo/bar/",     false     },
        {  "/fee/bor",     "/foo/bar/",    "/foo/bar/",    "/fee/borfoo/bar/",     false     }, -- 30
        {  "/fee/bor/",    "/",            "/",            "/fee/bor/",            false     },
        {  "/fee/bor/",    "/",            "/foo/bar",     "/fee/bor/foo/bar",     false     },
        {  "/fee/bor/",    "/",            "/foo/bar/",    "/fee/bor/foo/bar/",    false     },
        {  "/fee/bor/",    "/foo/bar",     "/foo/bar",     "/fee/bor/foo/bar",     false     },
        {  "/fee/bor/",    "/foo/bar",     "/foo/bar/",    "/fee/bor/foo/bar/",    false     },
        {  "/fee/bor/",    "/foo/bar/",    "/foo/bar/",    "/fee/bor/foo/bar/",    false     },
        -- the following block runs the same tests, but with a request path that is longer
        -- than the matched part, so either matches in the middle of a segment, or has an
        -- additional segment.
        {  "/",            "/",            "/foo/bars",    "/foo/bars",            true      },
        {  "/",            "/",            "/foo/bar/s",   "/foo/bar/s",           true      },
        {  "/",            "/foo/bar",     "/foo/bars",    "/s",                   true      },
        {  "/",            "/foo/bar/",    "/foo/bar/s",   "/s",                   true      }, -- 40
        {  "/fee/bor",     "/",            "/foo/bars",    "/fee/borfoo/bars",     true      },
        {  "/fee/bor",     "/",            "/foo/bar/s",   "/fee/borfoo/bar/s",    true      },
        {  "/fee/bor",     "/foo/bar",     "/foo/bars",    "/fee/bors",            true      },
        {  "/fee/bor",     "/foo/bar/",    "/foo/bar/s",   "/fee/bors",            true      },
        {  "/fee/bor/",    "/",            "/foo/bars",    "/fee/bor/foo/bars",    true      },
        {  "/fee/bor/",    "/",            "/foo/bar/s",   "/fee/bor/foo/bar/s",   true      },
        {  "/fee/bor/",    "/foo/bar",     "/foo/bars",    "/fee/bor/s",           true      },
        {  "/fee/bor/",    "/foo/bar/",    "/foo/bar/s",   "/fee/bor/s",           true      },
        {  "/",            "/",            "/foo/bars",    "/foo/bars",            false     },
        {  "/",            "/",            "/foo/bar/s",   "/foo/bar/s",           false     }, -- 50
        {  "/",            "/foo/bar",     "/foo/bars",    "/foo/bars",            false     },
        {  "/",            "/foo/bar/",    "/foo/bar/s",   "/foo/bar/s",           false     },
        {  "/fee/bor",     "/",            "/foo/bars",    "/fee/borfoo/bars",     false     },
        {  "/fee/bor",     "/",            "/foo/bar/s",   "/fee/borfoo/bar/s",    false     },
        {  "/fee/bor",     "/foo/bar",     "/foo/bars",    "/fee/borfoo/bars",     false     },
        {  "/fee/bor",     "/foo/bar/",    "/foo/bar/s",   "/fee/borfoo/bar/s",    false     },
        {  "/fee/bor/",    "/",            "/foo/bars",    "/fee/bor/foo/bars",    false     },
        {  "/fee/bor/",    "/",            "/foo/bar/s",   "/fee/bor/foo/bar/s",   false     },
        {  "/fee/bor/",    "/foo/bar",     "/foo/bars",    "/fee/bor/foo/bars",    false     },
        {  "/fee/bor/",    "/foo/bar/",    "/foo/bar/s",   "/fee/bor/foo/bar/s",   false     }, -- 60
        -- the following block matches on host, instead of path
        {  "/",            nil,            "/",            "/",                    false     },
        {  "/",            nil,            "/foo/bar",     "/foo/bar",             false     },
        {  "/",            nil,            "/foo/bar/",    "/foo/bar/",            false     },
        {  "/fee/bor",     nil,            "/",            "/fee/bor",             false     },
        {  "/fee/bor",     nil,            "/foo/bar",     "/fee/borfoo/bar",      false     },
        {  "/fee/bor",     nil,            "/foo/bar/",    "/fee/borfoo/bar/",     false     },
        {  "/fee/bor/",    nil,            "/",            "/fee/bor/",            false     },
        {  "/fee/bor/",    nil,            "/foo/bar",     "/fee/bor/foo/bar",     false     },
        {  "/fee/bor/",    nil,            "/foo/bar/",    "/fee/bor/foo/bar/",    false     },
        {  "/",            nil,            "/",            "/",                    true      }, -- 70
        {  "/",            nil,            "/foo/bar",     "/foo/bar",             true      },
        {  "/",            nil,            "/foo/bar/",    "/foo/bar/",            true      },
        {  "/fee/bor",     nil,            "/",            "/fee/bor",             true      },
        {  "/fee/bor",     nil,            "/foo/bar",     "/fee/borfoo/bar",      true      },
        {  "/fee/bor",     nil,            "/foo/bar/",    "/fee/borfoo/bar/",     true      },
        {  "/fee/bor/",    nil,            "/",            "/fee/bor/",            true      },
        {  "/fee/bor/",    nil,            "/foo/bar",     "/fee/bor/foo/bar",     true      },
        {  "/fee/bor/",    nil,            "/foo/bar/",    "/fee/bor/foo/bar/",    true      },
      }

      for i, args in ipairs(checks) do

        local config
        if args[5] == true then
          config = "(strip = on, plain)"
        else
          config = "(strip = off, plain)"
        end

        local description
        if args[2] then
          description = string.format("(%d) (%s) %s with uri %s when requesting %s",
            i, config, args[1], args[2], args[3])
        else
          description = string.format("(%d) (%s) %s with host %s when requesting %s",
            i, config, args[1], "localbin-" .. i .. ".com", args[3])
        end

        it(description, function()
          local use_case_routes = {
            {
              service      = {
                protocol   = "http",
                name       = "service-invalid",
                path       = args[1],
              },
              route        = {
                strip_path = args[5],
                paths      = { args[2] },
              },
              headers      = {
                -- only add the header is no path is provided
                host       = args[2] == nil and nil or { "localbin-" .. i .. ".com" },
              },
            }
          }

          local router = assert(Router.new(use_case_routes) )
<<<<<<< HEAD
          local _ngx = mock_ngx("GET", args[3], { host = "test" .. i .. ".domain.org" })
          router._set_ngx(_ngx)
          local match_t = router.exec()
=======

          local _ngx = mock_ngx("GET", args[3], { host = "localbin-" .. i .. ".com" })
          local match_t = router.exec(_ngx)
>>>>>>> c973e1e8
          assert.same(use_case_routes[1].route, match_t.route)
          assert.equal(args[1], match_t.upstream_url_t.path)
          assert.equal(args[4], match_t.upstream_uri)
        end)
      end

      -- this is identical to the tests above, except that for the path we match
      -- with an injected regex sequence, effectively transforming the path
      -- match into a regex match
      local function make_a_regex(path)
        return "/[0]?" .. path:sub(2, -1)
      end

      for i, args in ipairs(checks) do
        local config
        if args[5] == true then
          config = "(strip = on, regex)"
        else
          config = "(strip = off, regex)"
        end

        if args[2] then -- skip test cases which match on host
          local description = string.format("(%d) (%s) %s with uri %s when requesting %s",
                                            i, config, args[1], make_a_regex(args[2]), args[3])

          it(description, function()


            local use_case_routes = {
              {
                service      = {
                  protocol   = "http",
                  name       = "service-invalid",
                  path       = args[1],
                },
                route        = {
                  strip_path = args[5],
                  paths      = { make_a_regex(args[2]) },
                },
                headers      = {
                  -- only add the header is no path is provided
                  host       = args[2] == nil and nil or { "localbin-" .. i .. ".com" },
                },
              }
            }

            local router = assert(Router.new(use_case_routes) )
<<<<<<< HEAD
            local _ngx = mock_ngx("GET", args[3], { host = "test" .. i .. ".domain.org" })
            router._set_ngx(_ngx)
            local match_t = router.exec()
=======

            local _ngx = mock_ngx("GET", args[3], { host = "localbin-" .. i .. ".com" })
            local match_t = router.exec(_ngx)
>>>>>>> c973e1e8
            assert.same(use_case_routes[1].route, match_t.route)
            assert.equal(args[1], match_t.upstream_url_t.path)
            assert.equal(args[4], match_t.upstream_uri)
          end)
        end
      end
    end)
  end)


  describe("has_capturing_groups()", function()
    -- load the `assert.fail` assertion
    require "spec.helpers"

    it("detects if a string has capturing groups", function()
      local paths                         = {
        ["/users/(foo)"]                 = true,
        ["/users/()"]                    = true,
        ["/users/()/foo"]                = true,
        ["/users/(hello(foo)world)"]     = true,
        ["/users/(hello(foo)world"]      = true,
        ["/users/(foo)/thing/(bar)"]     = true,
        ["/users/\\(foo\\)/thing/(bar)"] = true,
        -- 0-indexed capture groups
        ["()/world"]                     = true,
        ["(/hello)/world"]               = true,

        ["/users/\\(foo\\)"]             = false,
        ["/users/\\(\\)"]                = false,
        -- unbalanced capture groups
        ["(/hello\\)/world"]             = false,
        ["/users/(foo"]                  = false,
        ["/users/\\(foo)"]               = false,
        ["/users/(foo\\)"]               = false,
      }

      for uri, expected_to_match in pairs(paths) do
        local has_captures = Router.has_capturing_groups(uri)
        if expected_to_match and not has_captures then
          assert.fail(uri, "has capturing groups that were not detected")

        elseif not expected_to_match and has_captures then
          assert.fail(uri, "has no capturing groups but false-positives " ..
                           "were detected")
        end
      end
    end)
  end)


  describe("#stream context", function()
    describe("[sources]", function()
      local use_case = {
        -- plain
        {
          service = service,
          route = {
            sources = {
              { ip = "127.0.0.1" },
              { ip = "127.0.0.2" },
            }
          }
        },
        {
          service = service,
          route = {
            sources = {
              { port = 65001 },
              { port = 65002 },
            }
          }
        },
        -- range
        {
          service = service,
          route = {
            sources = {
              { ip = "127.168.0.0/8" },
            }
          }
        },
        -- ip + port
        {
          service = service,
          route = {
            sources = {
              { ip = "127.0.0.1", port = 65001 },
            }
          }
        },
        {
          service = service,
          route = {
            sources = {
              { ip = "127.0.0.2", port = 65300 },
              { ip = "127.168.0.0/16", port = 65301 },
            }
          }
        },
      }

      local router = assert(Router.new(use_case))

      it("[src_ip]", function()
        local match_t = router.select(nil, nil, nil, "127.0.0.1")
        assert.truthy(match_t)
        assert.same(use_case[1].route, match_t.route)

        match_t = router.select(nil, nil, nil, "127.0.0.1")
        assert.truthy(match_t)
        assert.same(use_case[1].route, match_t.route)
      end)

      it("[src_port]", function()
        local match_t = router.select(nil, nil, nil, "127.0.0.3", 65001)
        assert.truthy(match_t)
        assert.same(use_case[2].route, match_t.route)
      end)

      it("[src_ip] range match", function()
        local match_t = router.select(nil, nil, nil, "127.168.0.1")
        assert.truthy(match_t)
        assert.same(use_case[3].route, match_t.route)
      end)

      it("[src_ip] + [src_port]", function()
        local match_t = router.select(nil, nil, nil, "127.0.0.1", 65001)
        assert.truthy(match_t)
        assert.same(use_case[4].route, match_t.route)
      end)

      it("[src_ip] range match + [src_port]", function()
        local match_t = router.select(nil, nil, nil, "127.168.10.1", 65301)
        assert.truthy(match_t)
        assert.same(use_case[5].route, match_t.route)
      end)

      it("[src_ip] no match", function()
        local match_t = router.select(nil, nil, nil, "10.0.0.1")
        assert.falsy(match_t)

        match_t = router.select(nil, nil, nil, "10.0.0.2", 65301)
        assert.falsy(match_t)
      end)
    end)


    describe("[destinations]", function()
      local use_case = {
        -- plain
        {
          service = service,
          route = {
            destinations = {
              { ip = "127.0.0.1" },
              { ip = "127.0.0.2" },
            }
          }
        },
        {
          service = service,
          route = {
            destinations = {
              { port = 65001 },
              { port = 65002 },
            }
          }
        },
        -- range
        {
          service = service,
          route = {
            destinations = {
              { ip = "127.168.0.0/8" },
            }
          }
        },
        -- ip + port
        {
          service = service,
          route = {
            destinations = {
              { ip = "127.0.0.1", port = 65001 },
            }
          }
        },
        {
          service = service,
          route = {
            destinations = {
              { ip = "127.0.0.2", port = 65300 },
              { ip = "127.168.0.0/16", port = 65301 },
            }
          }
        },
      }

      local router = assert(Router.new(use_case))

      it("[dst_ip]", function()
        local match_t = router.select(nil, nil, nil, nil, nil,
                                      "127.0.0.1")
        assert.truthy(match_t)
        assert.same(use_case[1].route, match_t.route)

        match_t = router.select(nil, nil, nil, nil, nil,
                                "127.0.0.1")
        assert.truthy(match_t)
        assert.same(use_case[1].route, match_t.route)
      end)

      it("[dst_port]", function()
        local match_t = router.select(nil, nil, nil, nil, nil,
                                      "127.0.0.3", 65001)
        assert.truthy(match_t)
        assert.same(use_case[2].route, match_t.route)
      end)

      it("[dst_ip] range match", function()
        local match_t = router.select(nil, nil, nil, nil, nil,
                                      "127.168.0.1")
        assert.truthy(match_t)
        assert.same(use_case[3].route, match_t.route)
      end)

      it("[dst_ip] + [dst_port]", function()
        local match_t = router.select(nil, nil, nil, nil, nil,
                                      "127.0.0.1", 65001)
        assert.truthy(match_t)
        assert.same(use_case[4].route, match_t.route)
      end)

      it("[dst_ip] range match + [dst_port]", function()
        local match_t = router.select(nil, nil, nil, nil, nil,
                                      "127.168.10.1", 65301)
        assert.truthy(match_t)
        assert.same(use_case[5].route, match_t.route)
      end)

      it("[dst_ip] no match", function()
        local match_t = router.select(nil, nil, nil, nil, nil,
                                      "10.0.0.1")
        assert.falsy(match_t)

        match_t = router.select(nil, nil, nil, nil, nil,
                                "10.0.0.2", 65301)
        assert.falsy(match_t)
      end)
    end)


    describe("[snis]", function()
      local use_case = {
        {
          service = service,
          route = {
            snis = { "www.example.org" }
          }
        },
      }

      local router = assert(Router.new(use_case))

      it("[sni]", function()
        local match_t = router.select(nil, nil, nil, nil, nil, nil, nil,
                                      "www.example.org")
        assert.truthy(match_t)
        assert.same(use_case[1].route, match_t.route)
      end)
    end)


    it("[sni] has higher priority than [src] or [dst]", function()
      local use_case = {
        {
          service = service,
          route = {
            snis = { "www.example.org" },
          }
        },
        {
          service = service,
          route = {
            sources = {
              { ip = "127.0.0.1" },
            }
          }
        },
        {
          service = service,
          route = {
            destinations = {
              { ip = "172.168.0.1" },
            }
          }
        },
      }

      local router = assert(Router.new(use_case))

      local match_t = router.select(nil, nil, nil, "127.0.0.1", nil,
                                    nil, nil, "www.example.org")
      assert.truthy(match_t)
      assert.same(use_case[1].route, match_t.route)

      match_t = router.select(nil, nil, nil, nil, nil,
                              "172.168.0.1", nil, "www.example.org")
      assert.truthy(match_t)
      assert.same(use_case[1].route, match_t.route)
    end)

    it("[src] + [dst] has higher priority than [sni]", function()
      local use_case = {
        {
          service = service,
          route = {
            snis = { "www.example.org" },
          }
        },
        {
          service = service,
          route = {
            sources = {
              { ip = "127.0.0.1" },
            },
            destinations = {
              { ip = "172.168.0.1" },
            }
          }
        },
      }

      local router = assert(Router.new(use_case))

      local match_t = router.select(nil, nil, nil, "127.0.0.1", nil,
                                    "172.168.0.1", nil, "www.example.org")
      assert.truthy(match_t)
      assert.same(use_case[2].route, match_t.route)
    end)
  end)
end)<|MERGE_RESOLUTION|>--- conflicted
+++ resolved
@@ -1906,15 +1906,9 @@
           }
 
           local router = assert(Router.new(use_case_routes) )
-<<<<<<< HEAD
-          local _ngx = mock_ngx("GET", args[3], { host = "test" .. i .. ".domain.org" })
+          local _ngx = mock_ngx("GET", args[3], { host = "localbin-" .. i .. ".com" })
           router._set_ngx(_ngx)
           local match_t = router.exec()
-=======
-
-          local _ngx = mock_ngx("GET", args[3], { host = "localbin-" .. i .. ".com" })
-          local match_t = router.exec(_ngx)
->>>>>>> c973e1e8
           assert.same(use_case_routes[1].route, match_t.route)
           assert.equal(args[1], match_t.upstream_url_t.path)
           assert.equal(args[4], match_t.upstream_uri)
@@ -1962,15 +1956,9 @@
             }
 
             local router = assert(Router.new(use_case_routes) )
-<<<<<<< HEAD
-            local _ngx = mock_ngx("GET", args[3], { host = "test" .. i .. ".domain.org" })
+            local _ngx = mock_ngx("GET", args[3], { host = "localbin-" .. i .. ".com" })
             router._set_ngx(_ngx)
             local match_t = router.exec()
-=======
-
-            local _ngx = mock_ngx("GET", args[3], { host = "localbin-" .. i .. ".com" })
-            local match_t = router.exec(_ngx)
->>>>>>> c973e1e8
             assert.same(use_case_routes[1].route, match_t.route)
             assert.equal(args[1], match_t.upstream_url_t.path)
             assert.equal(args[4], match_t.upstream_uri)
