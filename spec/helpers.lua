------------------------------------------------------------------
-- Collection of utilities to help testing Kong features and plugins.
--
-- @copyright Copyright 2016-2019 Kong Inc. All rights reserved.
-- @license [Apache 2.0](https://opensource.org/licenses/Apache-2.0)
-- @module spec.helpers

local BIN_PATH = "bin/kong"
local TEST_CONF_PATH = "spec/kong_tests.conf"
local CUSTOM_PLUGIN_PATH = "./spec/fixtures/custom_plugins/?.lua"
local MOCK_UPSTREAM_PROTOCOL = "http"
local MOCK_UPSTREAM_SSL_PROTOCOL = "https"
local MOCK_UPSTREAM_HOST = "127.0.0.1"
local MOCK_UPSTREAM_HOSTNAME = "localhost"
local MOCK_UPSTREAM_PORT = 15555
local MOCK_UPSTREAM_SSL_PORT = 15556
local MOCK_UPSTREAM_STREAM_PORT = 15557
local MOCK_UPSTREAM_STREAM_SSL_PORT = 15558
<<<<<<< HEAD
local BLACKHOLE_HOST = "10.255.255.255"

require("resty.core")
=======
local MOCK_GRPC_UPSTREAM_PROTO_PATH = "./spec/fixtures/grpc/hello.proto"
local BLACKHOLE_HOST = "10.255.255.255"
>>>>>>> e96302a1

local consumers_schema_def = require "kong.db.schema.entities.consumers"
local services_schema_def = require "kong.db.schema.entities.services"
local plugins_schema_def = require "kong.db.schema.entities.plugins"
local routes_schema_def = require "kong.db.schema.entities.routes"
local prefix_handler = require "kong.cmd.utils.prefix_handler"
local dc_blueprints = require "spec.fixtures.dc_blueprints"
local declarative = require "kong.db.declarative"
local conf_loader = require "kong.conf_loader"
local kong_global = require "kong.global"
local Blueprints = require "spec.fixtures.blueprints"
local pl_stringx = require "pl.stringx"
local constants = require "kong.constants"
local pl_tablex = require "pl.tablex"
local pl_utils = require "pl.utils"
local pl_path = require "pl.path"
local pl_file = require "pl.file"
local version = require "version"
local pl_dir = require "pl.dir"
local pl_Set = require "pl.Set"
local Schema = require "kong.db.schema"
local Entity = require "kong.db.schema.entity"
local cjson = require "cjson.safe"
local utils = require "kong.tools.utils"
local http = require "resty.http"
local nginx_signals = require "kong.cmd.utils.nginx_signals"
local log = require "kong.cmd.utils.log"
local DB = require "kong.db"


log.set_lvl(log.levels.quiet) -- disable stdout logs in tests

-- Add to package path so dao helpers can insert custom plugins
-- (while running from the busted environment)
package.path = CUSTOM_PLUGIN_PATH .. ";" .. package.path

-- Extract the current OpenResty version in use and returns
-- a numerical representation of it.
-- Ex: 1.11.2.2 -> 11122
local function openresty_ver_num()
  local nginx_bin = assert(nginx_signals.find_nginx_bin())
  local _, _, _, stderr = pl_utils.executeex(string.format("%s -V", nginx_bin))

  local a, b, c, d = string.match(stderr or "", "openresty/(%d+)%.(%d+)%.(%d+)%.(%d+)")
  if not a then
    error("could not execute 'nginx -V': " .. stderr)
  end

  return tonumber(a .. b .. c .. d)
end

-- Unindent a multi-line string for proper indenting in
-- square brackets.
--
-- Ex:
--   u[[
--       hello world
--       foo bar
--   ]]
--
-- will return: "hello world\nfoo bar"
local function unindent(str, concat_newlines, spaced_newlines)
  str = string.match(str, "(.-%S*)%s*$")
  if not str then
    return ""
  end

  local level  = math.huge
  local prefix = ""
  local len

  str = str:match("^%s") and "\n" .. str or str
  for pref in str:gmatch("\n(%s+)") do
    len = #prefix

    if len < level then
      level  = len
      prefix = pref
    end
  end

  local repl = concat_newlines and "" or "\n"
  repl = spaced_newlines and " " or repl

  return (str:gsub("^\n%s*", ""):gsub("\n" .. prefix, repl):gsub("\n$", ""):gsub("\\r", "\r"))
end

---------------
-- Conf and DAO
---------------
local conf = assert(conf_loader(TEST_CONF_PATH))

_G.kong = kong_global.new()
kong_global.init_pdk(_G.kong, conf, nil) -- nil: latest PDK

local db = assert(DB.new(conf))
assert(db:init_connector())
db.plugins:load_plugin_schemas(conf.loaded_plugins)
local blueprints = assert(Blueprints.new(db))
local dcbp
local config_yml

local each_strategy

do
  local default_strategies = {"postgres", "cassandra"}
  local env_var = os.getenv("KONG_DATABASE")
  if env_var then
    default_strategies = { env_var }
  end
  local available_strategies = pl_Set(default_strategies)

  local function iter(strategies, i)
    i = i + 1
    local strategy = strategies[i]
    if strategy then
      return i, strategy
    end
  end

  each_strategy = function(strategies)
    if not strategies then
      return iter, default_strategies, 0
    end

    for i = #strategies, 1, -1 do
      if not available_strategies[strategies[i]] then
        table.remove(strategies, i)
      end
    end
    return iter, strategies, 0
  end
end

local function truncate_tables(db, tables)
  if not tables then
    return
  end

  for _, t in ipairs(tables) do
    if db[t] and db[t].schema and not db[t].schema.legacy then
      db[t]:truncate()
    end
  end
end

local function bootstrap_database(db)
  local schema_state = assert(db:schema_state())
  if schema_state.needs_bootstrap then
    assert(db:schema_bootstrap())
  end

  if schema_state.new_migrations then
    assert(db:run_migrations(schema_state.new_migrations, {
      run_up = true,
      run_teardown = true,
    }))
  end
end

local function get_db_utils(strategy, tables, plugins)
  strategy = strategy or conf.database
  if tables ~= nil and type(tables) ~= "table" then
    error("arg #2 must be a list of tables to truncate", 2)
  end
  if plugins ~= nil and type(plugins) ~= "table" then
    error("arg #3 must be a list of plugins to enable", 2)
  end

  if plugins then
    for _, plugin in ipairs(plugins) do
      conf.loaded_plugins[plugin] = true
    end
  end

  -- DAO (DB module)
  local db = assert(DB.new(conf, strategy))
  assert(db:init_connector())

  bootstrap_database(db)

  do
    local database = conf.database
    conf.database = strategy
    conf.database = database
  end

  db:truncate("plugins")
  assert(db.plugins:load_plugin_schemas(conf.loaded_plugins))

  -- cleanup the tags table, since it will be hacky and
  -- not necessary to implement "truncate trigger" in Cassandra
  db:truncate("tags")

  -- cleanup new DB tables
  if not tables then
    assert(db:truncate())

  else
    truncate_tables(db, tables)
  end

  -- blueprints
  local bp
  if strategy ~= "off" then
    bp = assert(Blueprints.new(db))
    dcbp = nil
  else
    bp = assert(dc_blueprints.new(db))
    bp.cluster_ca:insert()
    dcbp = bp
  end

  if plugins then
    for _, plugin in ipairs(plugins) do
      conf.loaded_plugins[plugin] = false
    end
  end

  _G.kong.db = db

  return bp, db
end


local function get_cache(db)
  local worker_events = assert(kong_global.init_worker_events())
  local cluster_events = assert(kong_global.init_cluster_events(conf, db))
  local cache = assert(kong_global.init_cache(conf,
                                              cluster_events,
                                              worker_events
                                              ))
  return cache
end

-----------------
-- Custom helpers
-----------------
local resty_http_proxy_mt = {}

local pack = function(...) return { n = select("#", ...), ... } end
local unpack = function(t) return unpack(t, 1, t.n) end

--- Prints all returned parameters.
-- Simple debugging aid.
-- @usage -- modify
-- local a,b = some_func(c,d)
-- -- into
-- local a,b = intercept(some_func(c,d))
local function intercept(...)
  local args = pack(...)
  print(require("pl.pretty").write(args))
  return unpack(args)
end

-- Case insensitive lookup function, returns the value and the original key. Or
-- if not found nil and the search key
-- @usage -- sample usage
-- local test = { SoMeKeY = 10 }
-- print(lookup(test, "somekey"))  --> 10, "SoMeKeY"
-- print(lookup(test, "NotFound")) --> nil, "NotFound"
local function lookup(t, k)
  local ok = k
  if type(k) ~= "string" then
    return t[k], k
  else
    k = k:lower()
  end
  for key, value in pairs(t) do
    if tostring(key):lower() == k then
      return value, key
    end
  end
  return nil, ok
end

--- Waits until a specific condition is met.
-- The check function will repeatedly be called (with a fixed interval), until
-- the condition is met, or the
-- timeout value is exceeded.
-- @param f check function that should return `thruthy` when the condition has
-- been met
-- @param timeout maximum time to wait after which an error is thrown
-- @return nothing. It returns when the condition is met, or throws an error
-- when it times out.
-- @usage -- wait 10 seconds for a file "myfilename" to appear
-- helpers.wait_until(function() return file_exist("myfilename") end, 10)
local function wait_until(f, timeout, step)
  if type(f) ~= "function" then
    error("arg #1 must be a function", 2)
  end

  if timeout ~= nil and type(timeout) ~= "number" then
    error("arg #2 must be a number", 2)
  end

  if step ~= nil and type(step) ~= "number" then
    error("arg #3 must be a number", 2)
  end

  ngx.update_time()

  timeout = timeout or 5
  step = step or 0.05

  local tstart = ngx.time()
  local texp = tstart + timeout
  local ok, res, err

  repeat
    ok, res, err = pcall(f)
    ngx.sleep(step)
    ngx.update_time()
  until not ok or res or ngx.time() >= texp

  if not ok then
    -- report error from `f`, such as assert gone wrong
    error(tostring(res), 2)
  elseif not res and err then
    -- report a failure for `f` to meet its condition
    -- and eventually an error return value which could be the cause
    error("wait_until() timeout: " .. tostring(err) .. " (after delay: " .. timeout .. "s)", 2)
  elseif not res then
    -- report a failure for `f` to meet its condition
    error("wait_until() timeout (after delay " .. timeout .. "s)", 2)
  end
end

--- http_client.
-- An http-client class to perform requests.
-- @section http_client

--- Send a http request. Based on https://github.com/pintsized/lua-resty-http.
-- If `opts.body` is a table and "Content-Type" header contains
-- `application/json`, `www-form-urlencoded`, or `multipart/form-data`, then it
-- will automatically encode the body according to the content type.
-- If `opts.query` is a table, a query string will be constructed from it and
-- appended
-- to the request path (assuming none is already present).
-- @name http_client:send
-- @param opts table with options. See https://github.com/pintsized/lua-resty-http
function resty_http_proxy_mt:send(opts)
  local cjson = require "cjson"
  local utils = require "kong.tools.utils"

  opts = opts or {}

  -- build body
  local headers = opts.headers or {}
  local content_type, content_type_name = lookup(headers, "Content-Type")
  content_type = content_type or ""
  local t_body_table = type(opts.body) == "table"
  if string.find(content_type, "application/json") and t_body_table then
    opts.body = cjson.encode(opts.body)
  elseif string.find(content_type, "www-form-urlencoded", nil, true) and t_body_table then
    opts.body = utils.encode_args(opts.body, true, opts.no_array_indexes)
  elseif string.find(content_type, "multipart/form-data", nil, true) and t_body_table then
    local form = opts.body
    local boundary = "8fd84e9444e3946c"
    local body = ""

    for k, v in pairs(form) do
      body = body .. "--" .. boundary .. "\r\nContent-Disposition: form-data; name=\"" .. k .. "\"\r\n\r\n" .. tostring(v) .. "\r\n"
    end

    if body ~= "" then
      body = body .. "--" .. boundary .. "--\r\n"
    end

    local clength = lookup(headers, "content-length")
    if not clength then
      headers["content-length"] = #body
    end

    if not content_type:find("boundary=") then
      headers[content_type_name] = content_type .. "; boundary=" .. boundary
    end

    opts.body = body
  end

  -- build querystring (assumes none is currently in 'opts.path')
  if type(opts.query) == "table" then
    local qs = utils.encode_args(opts.query)
    opts.path = opts.path .. "?" .. qs
    opts.query = nil
  end

  local res, err = self:request(opts)
  if res then
    -- wrap the read_body() so it caches the result and can be called multiple
    -- times
    local reader = res.read_body
    res.read_body = function(self)
      if not self._cached_body and not self._cached_error then
        self._cached_body, self._cached_error = reader(self)
      end
      return self._cached_body, self._cached_error
    end
  end

  return res, err
end

-- Implements http_client:get("path", [options]), as well as post, put, etc.
-- These methods are equivalent to calling http_client:send, but are shorter
-- They also come with a built-in assert
for _, method_name in ipairs({"get", "post", "put", "patch", "delete"}) do
  resty_http_proxy_mt[method_name] = function(self, path, options)
    local full_options = kong.table.merge({ method = method_name:upper(), path = path}, options)
    return assert(self:send(full_options))
  end
end

function resty_http_proxy_mt:__index(k)
  local f = rawget(resty_http_proxy_mt, k)
  if f then
    return f
  end

  return self.client[k]
end


--- Creates a http client. Based on https://github.com/pintsized/lua-resty-http
-- @name http_client
-- @param host hostname to connect to
-- @param port port to connect to
-- @param timeout in seconds
-- @return http client
-- @see http_client:send
local function http_client(host, port, timeout)
  timeout = timeout or 10000
  local client = assert(http.new())
  assert(client:connect(host, port), "Could not connect to " .. host .. ":" .. port)
  client:set_timeout(timeout)
  return setmetatable({
    client = client
  }, resty_http_proxy_mt)
end

--- Returns the proxy port.
-- @param ssl (boolean) if `true` returns the ssl port
local function get_proxy_port(ssl, http2)
  if ssl == nil then ssl = false end
  if http2 == nil then http2 = false end
  for _, entry in ipairs(conf.proxy_listeners) do
    if entry.ssl == ssl and entry.http2 == http2 then
      return entry.port
    end
  end
  error("No proxy port found for ssl=" .. tostring(ssl), 2)
end

--- Returns the proxy ip.
-- @param ssl (boolean) if `true` returns the ssl ip address
local function get_proxy_ip(ssl, http2)
  if ssl == nil then ssl = false end
  if http2 == nil then http2 = false end
  for _, entry in ipairs(conf.proxy_listeners) do
    if entry.ssl == ssl and entry.http2 == http2 then
      return entry.ip
    end
  end
  error("No proxy ip found for ssl=" .. tostring(ssl), 2)
end

--- returns a pre-configured `http_client` for the Kong proxy port.
-- @name proxy_client
local function proxy_client(timeout)
  local proxy_ip = get_proxy_ip(false)
  local proxy_port = get_proxy_port(false)
  assert(proxy_ip, "No http-proxy found in the configuration")
  return http_client(proxy_ip, proxy_port, timeout or 60000)
end

--- returns a pre-configured `http_client` for the Kong SSL proxy port.
-- @name proxy_ssl_client
local function proxy_ssl_client(timeout, sni)
  local proxy_ip = get_proxy_ip(true)
  local proxy_port = get_proxy_port(true)
  assert(proxy_ip, "No https-proxy found in the configuration")
  local client = http_client(proxy_ip, proxy_port, timeout or 60000)
  assert(client:ssl_handshake(nil, sni, false)) -- explicit no-verify
  return client
end

--- returns a pre-configured `http_client` for the Kong admin port.
-- @name admin_client
local function admin_client(timeout, forced_port)
  local admin_ip, admin_port
  for _, entry in ipairs(conf.admin_listeners) do
    if entry.ssl == false then
      admin_ip = entry.ip
      admin_port = entry.port
    end
  end
  assert(admin_ip, "No http-admin found in the configuration")
  return http_client(admin_ip, forced_port or admin_port, timeout or 60000)
end

--- returns a pre-configured `http_client` for the Kong admin SSL port.
-- @name admin_ssl_client
local function admin_ssl_client(timeout)
  local admin_ip, admin_port
  for _, entry in ipairs(conf.proxy_listeners) do
    if entry.ssl == true then
      admin_ip = entry.ip
      admin_port = entry.port
    end
  end
  assert(admin_ip, "No https-admin found in the configuration")
  local client = http_client(admin_ip, admin_port, timeout or 60000)
  assert(client:ssl_handshake())
  return client
end

---
-- TCP/UDP server helpers
--
-- @section servers

--- Starts a TCP server.
-- Accepts a single connection (or multiple, if given opts.requests)
-- and then closes, echoing what was received (last read, in case
-- of multiple requests).
-- @name tcp_server
-- @param `port`    The port where the server will be listening to
-- @param `opts     A table of options defining the server's behavior
-- @return `thread` A thread object
local function tcp_server(port, opts)
  local threads = require "llthreads2.ex"
  opts = opts or {}
  local thread = threads.new({
    function(port, opts)
      local socket = require "socket"
      local server = assert(socket.tcp())
      server:settimeout(360)
      assert(server:setoption("reuseaddr", true))
      assert(server:bind("*", port))
      assert(server:listen())
      local line
      local oks, fails = 0, 0
      local handshake_done = false
      local n = opts.requests or 1
      for _ = 1, n + 1 do
        local client = assert(server:accept())

        if opts.tls and handshake_done then
          local ssl = require "ssl"
          local params = {
            mode = "server",
            protocol = "any",
            key = "spec/fixtures/kong_spec.key",
            certificate = "spec/fixtures/kong_spec.crt",
          }

          client = ssl.wrap(client, params)
          client:dohandshake()
        end

        local err
        line, err = client:receive()
        if err == "closed" then
          fails = fails + 1

        else
          if not handshake_done then
            assert(line == "\\START")
            client:send("\\OK\n")
            handshake_done = true

          else
            if line == "@DIE@" then
              client:send(string.format("%d:%d\n", oks, fails))
              client:close()
              break
            end

            oks = oks + 1

            client:send((opts.prefix or "") .. line .. "\n")
          end

          client:close()
        end
      end
      server:close()
      return line
    end
  }, port, opts)

  local thr = thread:start()

  -- not necessary for correctness because we do the handshake,
  -- but avoids harmless "connection error" messages in the wait loop
  -- in case the client is ready before the server below.
  ngx.sleep(0.001)

  local sock = ngx.socket.tcp()
  sock:settimeout(0.01)
  while true do
    if sock:connect("localhost", port) then
      sock:send("\\START\n")
      local ok = sock:receive()
      sock:close()
      if ok == "\\OK" then
        break
      end
    end
  end
  sock:close()

  return thr
end

local function kill_tcp_server(port)
  local sock = ngx.socket.tcp()
  assert(sock:connect("localhost", port))
  assert(sock:send("@DIE@\n"))
  local str = assert(sock:receive())
  assert(sock:close())
  local oks, fails = str:match("(%d+):(%d+)")
  return tonumber(oks), tonumber(fails)
end

--- Starts a HTTP server.
-- Accepts a single connection and then closes. Sends a 200 ok, 'Connection:
-- close' response.
-- If the request received has path `/delay` then the response will be delayed
-- by 2 seconds.
-- @name http_server
-- @param `port`    The port where the server will be listening to
-- @return `thread` A thread object
local function http_server(port, ...)
  local threads = require "llthreads2.ex"
  local thread = threads.new({
    function(port)
      local socket = require "socket"
      local server = assert(socket.tcp())
      assert(server:setoption('reuseaddr', true))
      assert(server:bind("*", port))
      assert(server:listen())
      local client = assert(server:accept())

      local lines = {}
      local line, err
      while #lines < 7 do
        line, err = client:receive()
        if err then
          break
        else
          table.insert(lines, line)
        end
      end

      if #lines > 0 and lines[1] == "GET /delay HTTP/1.0" then
        ngx.sleep(2)
      end

      if err then
        server:close()
        error(err)
      end

      client:send("HTTP/1.1 200 OK\r\nConnection: close\r\n\r\n")
      client:close()
      server:close()
      return lines
    end
  }, port)

  return thread:start(...)
end

--- Starts a UDP server.
-- Accepts a single connection, reading once and then closes
-- @name udp_server
-- @param `port`    The port where the server will be listening to
-- @param `n`       The number of packets that will be received
-- @param `timeout` Timeout per read
-- @return `thread` A thread object
local function udp_server(port, n, timeout)
  local threads = require "llthreads2.ex"

  local thread = threads.new({
    function(port, n, timeout)
      local socket = require "socket"
      local server = assert(socket.udp())
      server:settimeout(timeout or 360)
      server:setoption("reuseaddr", true)
      server:setsockname("127.0.0.1", port)
      local err
      local data = {}
      local handshake_done = false
      local i = 0
      while i < n do
        local pkt, rport
        pkt, err, rport = server:receivefrom()
        if not pkt then
          break
        end
        if pkt == "KONG_UDP_HELLO" then
          if not handshake_done then
            handshake_done = true
            server:sendto("KONG_UDP_READY", "127.0.0.1", rport)
          end
        else
          i = i + 1
          data[i] = pkt
        end
      end
      server:close()
      return (n > 1 and data or data[1]), err
    end
  }, port or MOCK_UPSTREAM_PORT, n or 1, timeout)
  thread:start()

  local socket = require "socket"
  local handshake = socket.udp()
  handshake:settimeout(0.01)
  handshake:setsockname("127.0.0.1", 0)
  while true do
    handshake:sendto("KONG_UDP_HELLO", "127.0.0.1", port)
    local data = handshake:receive()
    if data == "KONG_UDP_READY" then
      break
    end
  end
  handshake:close()

  return thread
end


local function mock_reports_server()
  local localhost = "127.0.0.1"
  local threads = require "llthreads2.ex"
  local server_port = constants.REPORTS.STATS_PORT

  local thread = threads.new({
    function(port, localhost)
      local socket = require "socket"

      local server = assert(socket.udp())
      server:settimeout(1)
      server:setoption("reuseaddr", true)
      server:setsockname(localhost, port)
      local data = {}
      local started = false
      while true do
        local packet, recvip, recvport = server:receivefrom()
        if packet then
          if packet == "\\START" then
            if not started then
              started = true
              server:sendto("\\OK", recvip, recvport)
            end
          elseif packet == "\\STOP" then
            break
          else
            table.insert(data, packet)
          end
        end
      end
      server:close()
      return data
    end
  }, server_port, localhost)
  thread:start()

  local handshake_skt = assert(ngx.socket.udp())
  handshake_skt:setpeername(localhost, server_port)
  handshake_skt:settimeout(0.1)

  -- not necessary for correctness because we do the handshake,
  -- but avoids harmless "connection error" messages in the wait loop
  -- in case the client is ready before the server below.
  ngx.sleep(0.05)

  while true do
    handshake_skt:send("\\START")
    local ok = handshake_skt:receive()
    if ok == "\\OK" then
      break
    end
  end
  handshake_skt:close()

  return {
    stop = function()
      local skt = assert(ngx.socket.udp())
      skt:setpeername(localhost, server_port)
      skt:send("\\STOP")
      skt:close()

      return thread:join()
    end
  }
end

--------------------
-- Custom assertions
--
-- @section assertions

local say = require "say"
local luassert = require "luassert.assert"

--- Generic modifier "response".
-- Will set a "response" value in the assertion state, so following
-- assertions will operate on the value set.
-- @name response
-- @param response results from `http_client:send` function.
-- @usage
-- local res = assert(client:send { .. your request parameters here ..})
-- local length = assert.response(res).has.header("Content-Length")
local function modifier_response(state, arguments, level)
  assert(arguments.n > 0,
        "response modifier requires a response object as argument")

  local res = arguments[1]

  assert(type(res) == "table" and type(res.read_body) == "function",
         "response modifier requires a response object as argument, got: " .. tostring(res))

  rawset(state, "kong_response", res)
  rawset(state, "kong_request", nil)

  return state
end
luassert:register("modifier", "response", modifier_response)

--- Generic modifier "request".
-- Will set a "request" value in the assertion state, so following
-- assertions will operate on the value set.
-- The request must be inside a 'response' from mock_upstream
-- @name request
-- @param response results from `http_client:send` function. The request will
-- be extracted from the response.
-- @usage
-- local res = assert(client:send { .. your request parameters here ..})
-- local length = assert.request(res).has.header("Content-Length")
local function modifier_request(state, arguments, level)
  local generic = "The assertion 'request' modifier takes a http response"
                .. " object as input to decode the json-body returned by"
                .. " mock_upstream, to retrieve the proxied request."

  local res = arguments[1]

  assert(type(res) == "table" and type(res.read_body) == "function",
         "Expected a http response object, got '" .. tostring(res) .. "'. " .. generic)

  local body, request, err
  body = assert(res:read_body())
  request, err = cjson.decode(body)

  assert(request, "Expected the http response object to have a json encoded body,"
                  .. " but decoding gave error '" .. tostring(err) .. "'. Obtained body: "
                  .. body .. "\n." .. generic)


  if lookup((res.headers or {}),"X-Powered-By") ~= "mock_upstream" then
    error("Could not determine the response to be from mock_upstream")
  end

  rawset(state, "kong_request", request)
  rawset(state, "kong_response", nil)

  return state
end
luassert:register("modifier", "request", modifier_request)

--- Generic fail assertion. A convenience function for debugging tests, always
-- fails. It will output the values it was called with as a table, with an `n`
-- field to indicate the number of arguments received.
-- @name fail
-- @param ... any set of parameters to be displayed with the failure
-- @usage
-- assert.fail(some, value)
local function fail(state, args)
  local out = {}
  for k,v in pairs(args) do out[k] = v end
  args[1] = out
  args.n = 1
  return false
end
say:set("assertion.fail.negative", [[
Fail assertion was called with the following parameters (formatted as a table);
%s
]])
luassert:register("assertion", "fail", fail,
                  "assertion.fail.negative",
                  "assertion.fail.negative")

--- Assertion to check whether a value lives in an array.
-- @name contains
-- @param expected The value to search for
-- @param array The array to search for the value
-- @param pattern (optional) If thruthy, then `expected` is matched as a string
-- pattern
-- @return the index at which the value was found
-- @usage
-- local arr = { "one", "three" }
-- local i = assert.contains("one", arr)        --> passes; i == 1
-- local i = assert.contains("two", arr)        --> fails
-- local i = assert.contains("ee$", arr, true)  --> passes; i == 2
local function contains(state, args)
  local expected, arr, pattern = unpack(args)
  local found
  for i = 1, #arr do
    if (pattern and string.match(arr[i], expected)) or arr[i] == expected then
      found = i
      break
    end
  end
  return found ~= nil, {found}
end
say:set("assertion.contains.negative", [[
Expected array to contain element.
Expected to contain:
%s
]])
say:set("assertion.contains.positive", [[
Expected array to not contain element.
Expected to not contain:
%s
]])
luassert:register("assertion", "contains", contains,
                  "assertion.contains.negative",
                  "assertion.contains.positive")

--- Assertion to check the statuscode of a http response.
-- @name status
-- @param expected the expected status code
-- @param response (optional) results from `http_client:send` function,
-- alternatively use `response`.
-- @return the response body as a string
-- @usage
-- local res = assert(client:send { .. your request params here .. })
-- local body = assert.has.status(200, res)             -- or alternativly
-- local body = assert.response(res).has.status(200)    -- does the same
local function res_status(state, args)
  assert(not rawget(state, "kong_request"),
         "Cannot check statuscode against a request object,"
       .. " only against a response object")

  local expected = args[1]
  local res = args[2] or rawget(state, "kong_response")

  assert(type(expected) == "number",
         "Expected response code must be a number value. Got: " .. tostring(expected))
  assert(type(res) == "table" and type(res.read_body) == "function",
         "Expected a http_client response. Got: " .. tostring(res))

  if expected ~= res.status then
    local body, err = res:read_body()
    if not body then body = "Error reading body: " .. err end
    table.insert(args, 1, pl_stringx.strip(body))
    table.insert(args, 1, res.status)
    table.insert(args, 1, expected)
    args.n = 3

    if res.status == 500 then
      -- on HTTP 500, we can try to read the server's error logs
      -- for debugging purposes (very useful for travis)
      local str = pl_file.read(conf.nginx_err_logs)
      if not str then
        return false -- no err logs to read in this prefix
      end

      local str_t = pl_stringx.splitlines(str)
      local first_line = #str_t - math.min(60, #str_t) + 1
      local msg_t = {"\nError logs (" .. conf.nginx_err_logs .. "):"}
      for i = first_line, #str_t do
        msg_t[#msg_t+1] = str_t[i]
      end

      table.insert(args, 4, table.concat(msg_t, "\n"))
      args.n = 4
    end

    return false
  else
    local body, err = res:read_body()
    local output = body
    if not output then output = "Error reading body: " .. err end
    output = pl_stringx.strip(output)
    table.insert(args, 1, output)
    table.insert(args, 1, res.status)
    table.insert(args, 1, expected)
    args.n = 3
    return true, {pl_stringx.strip(body)}
  end
end
say:set("assertion.res_status.negative", [[
Invalid response status code.
Status expected:
%s
Status received:
%s
Body:
%s
%s]])
say:set("assertion.res_status.positive", [[
Invalid response status code.
Status not expected:
%s
Status received:
%s
Body:
%s
%s]])
luassert:register("assertion", "status", res_status,
                  "assertion.res_status.negative", "assertion.res_status.positive")
luassert:register("assertion", "res_status", res_status,
                  "assertion.res_status.negative", "assertion.res_status.positive")

--- Checks and returns a json body of an http response/request. Only checks
-- validity of the json, does not check appropriate headers. Setting the target
-- to check can be done through `request` or `response`
-- @name jsonbody
-- @return the decoded json as a table
-- @usage
-- local res = assert(client:send { .. your request params here .. })
-- local json_table = assert.response(res).has.jsonbody()
local function jsonbody(state, args)
  assert(args[1] == nil and rawget(state, "kong_request") or rawget(state, "kong_response"),
         "the `jsonbody` assertion does not take parameters. " ..
         "Use the `response`/`require` modifiers to set the target to operate on")

  if rawget(state, "kong_response") then
    local body = rawget(state, "kong_response"):read_body()
    local json, err = cjson.decode(body)
    if not json then
      table.insert(args, 1, "Error decoding: " .. tostring(err) .. "\nResponse body:" .. body)
      args.n = 1
      return false
    end
    return true, {json}

  else
    local r = rawget(state, "kong_request")
    if r.post_data
    and (r.post_data.kind == "json" or r.post_data.kind == "json (error)")
    and r.post_data.params
    then
      local pd = r.post_data
      return true, { { params = pd.params, data = pd.text, error = pd.error, kind = pd.kind } }

    else
      error("No json data found in the request")
    end
  end
end
say:set("assertion.jsonbody.negative", [[
Expected response body to contain valid json. Got:
%s
]])
say:set("assertion.jsonbody.positive", [[
Expected response body to not contain valid json. Got:
%s
]])
luassert:register("assertion", "jsonbody", jsonbody,
                  "assertion.jsonbody.negative",
                  "assertion.jsonbody.positive")

--- Adds an assertion to look for a named header in a `headers` subtable.
-- Header name comparison is done case-insensitive.
-- @name header
-- @param name header name to look for (case insensitive).
-- @see response
-- @see request
-- @return value of the header
local function res_header(state, args)
  local header = args[1]
  local res = args[2] or rawget(state, "kong_request") or rawget(state, "kong_response")
  assert(type(res) == "table" and type(res.headers) == "table",
         "'header' assertion input does not contain a 'headers' subtable")
  local value = lookup(res.headers, header)
  table.insert(args, 1, res.headers)
  table.insert(args, 1, header)
  args.n = 2
  if not value then
    return false
  end
  return true, {value}
end
say:set("assertion.res_header.negative", [[
Expected header:
%s
But it was not found in:
%s
]])
say:set("assertion.res_header.positive", [[
Did not expected header:
%s
But it was found in:
%s
]])
luassert:register("assertion", "header", res_header,
                  "assertion.res_header.negative",
                  "assertion.res_header.positive")

---
-- An assertion to look for a query parameter in a query string
-- Parameter name comparison is done case-insensitive.
-- @name queryparam
-- @param name name of the query parameter to look up (case insensitive)
-- @return value of the parameter
local function req_query_param(state, args)
  local param = args[1]
  local req = rawget(state, "kong_request")
  assert(req, "'queryparam' assertion only works with a request object")
  local params
  if type(req.uri_args) == "table" then
    params = req.uri_args

  else
    error("No query parameters found in request object")
  end
  local value = lookup(params, param)
  table.insert(args, 1, params)
  table.insert(args, 1, param)
  args.n = 2
  if not value then
    return false
  end
  return true, {value}
end
say:set("assertion.req_query_param.negative", [[
Expected query parameter:
%s
But it was not found in:
%s
]])
say:set("assertion.req_query_param.positive", [[
Did not expected query parameter:
%s
But it was found in:
%s
]])
luassert:register("assertion", "queryparam", req_query_param,
                  "assertion.req_query_param.negative",
                  "assertion.req_query_param.positive")

---
-- Adds an assertion to look for a urlencoded form parameter in a request.
-- Parameter name comparison is done case-insensitive. Use the `request` modifier to set
-- the request to operate on.
-- @name formparam
-- @param name name of the form parameter to look up (case insensitive)
-- @return value of the parameter
local function req_form_param(state, args)
  local param = args[1]
  local req = rawget(state, "kong_request")
  assert(req, "'formparam' assertion can only be used with a mock_upstream request object")

  local value
  if req.post_data
  and (req.post_data.kind == "form" or req.post_data.kind == "multipart-form")
  then
    value = lookup(req.post_data.params or {}, param)
  else
    error("Could not determine the request to be from either mock_upstream")
  end

  table.insert(args, 1, req)
  table.insert(args, 1, param)
  args.n = 2
  if not value then
    return false
  end
  return true, {value}
end
say:set("assertion.req_form_param.negative", [[
Expected url encoded form parameter:
%s
But it was not found in request:
%s
]])
say:set("assertion.req_form_param.positive", [[
Did not expected url encoded form parameter:
%s
But it was found in request:
%s
]])
luassert:register("assertion", "formparam", req_form_param,
                  "assertion.req_form_param.negative",
                  "assertion.req_form_param.positive")

---
-- Adds an assertion to ensure a value is greater than another.
-- @name is_gt
local function is_gt(state, arguments)
  local expected = arguments[1]
  local value = arguments[2]

  arguments[1] = value
  arguments[2] = expected

  return value > expected
end
say:set("assertion.gt.negative", [[
Given value (%s) should be greater than expected value (%s)
]])
say:set("assertion.gt.positive", [[
Given value (%s) should not be greater than expected value (%s)
]])
luassert:register("assertion", "gt", is_gt,
                  "assertion.gt.negative",
                  "assertion.gt.positive")

--- Assertion to check whether a CN is matched in an SSL cert.
-- @param expected The CN value
-- @param cert The cert
-- @return boolean
-- @usage
-- assert.cn("ssl-example.com", cert)
local function assert_cn(state, args)
  local expected, cert = unpack(args)
  local cn = string.match(cert, "CN%s*=%s*([^%s,]+)")
  args[2] = cn or "(CN not found in certificate)"
  args.n = 2
  return cn == expected
end
say:set("assertion.cn.negative", [[
Expected certificate to have the given CN value.
Expected CN:
%s
Got instead:
%s
]])
say:set("assertion.contains.positive", [[
Expected certificate to not have the given CN value.
Expected CN to not be:
%s
Got instead:
%s
]])
luassert:register("assertion", "cn", assert_cn,
                  "assertion.cn.negative",
                  "assertion.cn.positive")



local dns_mock = {}
do
  dns_mock.__index = dns_mock
  dns_mock.__tostring = function(self)
    -- fill array to prevent json encoding errors
    for i = 1, 33 do
      self[i] = self[i] or {}
    end
    local json = assert(cjson.encode(self))
    return json
  end


  local TYPE_A, TYPE_AAAA, TYPE_CNAME, TYPE_SRV = 1, 28, 5, 33


  --- Creates a new DNS mocks.
  function dns_mock.new()
    return setmetatable({}, dns_mock)
  end

  --- Adds an SRV record to the DNS mock.
  -- Fields name, target, port are required. Other fields get defaults:
  -- weight (20), ttl (600), priority (20)
  function dns_mock:SRV(rec)
    if self == dns_mock then
      error("can't operate omn the class, you must create an instance", 2)
    end
    if getmetatable(self or {}) ~= dns_mock then
      error("SRV method must be called using the colon notation", 2)
    end
    assert(rec, "Missing record parameter")
    local name = assert(rec.name, "No name field in SRV record")

    self[TYPE_SRV] = self[TYPE_SRV] or {}
    local query_answer = self[TYPE_SRV][name]
    if not query_answer then
      query_answer = {}
      self[TYPE_SRV][name] = query_answer
    end

    table.insert(query_answer, {
      type = TYPE_SRV,
      name = name,
      target = assert(rec.target, "No target field in SRV record"),
      port = assert(rec.port, "No port field in SRV record"),
      weight = rec.weight or 10,
      ttl = rec.ttl or 600,
      priority = rec.priority or 20,
      class = rec.class or 1
    })
    return true
  end


  --- Adds an A record to the DNS mock.
  -- Fields name, address are required. Other fields get defaults:
  -- ttl (600)
  function dns_mock:A(rec)
    if self == dns_mock then
      error("can't operate omn the class, you must create an instance", 2)
    end
    if getmetatable(self or {}) ~= dns_mock then
      error("A method must be called using the colon notation", 2)
    end
    assert(rec, "Missing record parameter")
    local name = assert(rec.name, "No name field in A record")

    self[TYPE_A] = self[TYPE_A] or {}
    local query_answer = self[TYPE_A][name]
    if not query_answer then
      query_answer = {}
      self[TYPE_A][name] = query_answer
    end

    table.insert(query_answer, {
      type = TYPE_A,
      name = name,
      address = assert(rec.address, "No address field in A record"),
      ttl = rec.ttl or 600,
      class = rec.class or 1
    })
    return true
  end


  --- Adds an AAAA record to the DNS mock.
  -- Fields name, address are required. Other fields get defaults:
  -- ttl (600)
  function dns_mock:AAAA(rec)
    if self == dns_mock then
      error("can't operate omn the class, you must create an instance", 2)
    end
    if getmetatable(self or {}) ~= dns_mock then
      error("AAAA method must be called using the colon notation", 2)
    end
    assert(rec, "Missing record parameter")
    local name = assert(rec.name, "No name field in AAAA record")

    self[TYPE_AAAA] = self[TYPE_AAAA] or {}
    local query_answer = self[TYPE_AAAA][name]
    if not query_answer then
      query_answer = {}
      self[TYPE_AAAA][name] = query_answer
    end

    table.insert(query_answer, {
      type = TYPE_AAAA,
      name = name,
      address = assert(rec.address, "No address field in AAAA record"),
      ttl = rec.ttl or 600,
      class = rec.class or 1
    })
    return true
  end


  --- Adds an CNAME record to the DNS mock.
  -- Fields name, cname are required. Other fields get defaults:
  -- ttl (600)
  function dns_mock:CNAME(rec)
    if self == dns_mock then
      error("can't operate omn the class, you must create an instance", 2)
    end
    if getmetatable(self or {}) ~= dns_mock then
      error("CNAME method must be called using the colon notation", 2)
    end
    assert(rec, "Missing record parameter")
    local name = assert(rec.name, "No name field in CNAME record")

    self[TYPE_CNAME] = self[TYPE_CNAME] or {}
    local query_answer = self[TYPE_CNAME][name]
    if not query_answer then
      query_answer = {}
      self[TYPE_CNAME][name] = query_answer
    end

    table.insert(query_answer, {
      type = TYPE_CNAME,
      name = name,
      cname = assert(rec.cname, "No cname field in CNAME record"),
      ttl = rec.ttl or 600,
      class = rec.class or 1
    })
    return true
  end
end

----------------
-- Shell helpers
-- @section Shell-helpers

--- Execute a command.
-- Modified version of `pl.utils.executeex()` so the output can directly be
-- used on an assertion.
-- @name execute
-- @param cmd command to execute
-- @param pl_returns (optional) boolean: if true, this function will
-- return the same values as Penlight's executeex.
-- @return if pl_returns is true, returns four return values
-- (ok, code, stdout, stderr); if pl_returns is false,
-- returns either (false, stderr) or (true, stderr, stdout).
local function exec(cmd, pl_returns)
  local ok, code, stdout, stderr = pl_utils.executeex(cmd)
  if pl_returns then
    return ok, code, stdout, stderr
  end
  if not ok then
    stdout = nil -- don't return 3rd value if fail because of busted's `assert`
  end
  return ok, stderr, stdout
end

--- Execute a Kong command.
-- @name kong_exec
-- @param cmd Kong command to execute, eg. `start`, `stop`, etc.
-- @param env (optional) table with kong parameters to set as environment
-- variables, overriding the test config (each key will automatically be
-- prefixed with `KONG_` and be converted to uppercase)
-- @param pl_returns (optional) boolean: if true, this function will
-- return the same values as Penlight's executeex.
-- @param env_vars (optional) a string prepended to the command, so
-- that arbitrary environment variables may be passed
-- @return if pl_returns is true, returns four return values
-- (ok, code, stdout, stderr); if pl_returns is false,
-- returns either (false, stderr) or (true, stderr, stdout).
local function kong_exec(cmd, env, pl_returns, env_vars)
  cmd = cmd or ""
  env = env or {}

  -- Insert the Lua path to the custom-plugin fixtures
  if not env.lua_package_path then
    env.lua_package_path = CUSTOM_PLUGIN_PATH

  else
    env.lua_package_path = CUSTOM_PLUGIN_PATH .. ";" .. env.lua_package_path
  end

  env.lua_package_path = env.lua_package_path .. ";" .. conf.lua_package_path

  if not env.plugins then
    env.plugins = "bundled,dummy,cache,rewriter,error-handler-log," ..
                  "error-generator,error-generator-last," ..
                  "short-circuit,short-circuit-last"
  end

  -- build Kong environment variables
  env_vars = env_vars or ""
  for k, v in pairs(env) do
    env_vars = string.format("%s KONG_%s='%s'", env_vars, k:upper(), v)
  end

  return exec(env_vars .. " " .. BIN_PATH .. " " .. cmd, pl_returns)
end

--- Prepare the Kong environment.
-- creates the workdirectory and deletes any existing one.
-- @param prefix (optional) path to the working directory, if omitted the test
-- configuration will be used
-- @name prepare_prefix
local function prepare_prefix(prefix)
  prefix = prefix or conf.prefix
  exec("rm -rf " .. prefix .. "/*")
  return pl_dir.makepath(prefix)
end

--- Cleans the Kong environment.
-- Deletes the working directory if it exists.
-- @param prefix (optional) path to the working directory, if omitted the test
-- configuration will be used
-- @name clean_prefix
local function clean_prefix(prefix)
  prefix = prefix or conf.prefix
  if pl_path.exists(prefix) then
    pl_dir.rmtree(prefix)
  end
end

--- Waits for invalidation of a cached key by polling the mgt-api
-- and waiting for a 404 response.
-- @name wait_for_invalidation
-- @param key the cache-key to check
-- @param timeout (optional) in seconds, defaults to 10.
local function wait_for_invalidation(key, timeout)
  local api_client = admin_client()
  timeout = timeout or 10
  wait_until(function()
    local res = assert(api_client:send {
      method = "GET",
      path = "/cache/" .. key,
      headers = {}
    })
    res:read_body()
    return res.status == 404
  end, timeout)
end

--- Waits for the termination of a pid.
-- @param pid_path Filename of the pid file.
-- @param timeout (optional) in seconds, defaults to 10.
local function wait_pid(pid_path, timeout, is_retry)
  local pid
  local fd = io.open(pid_path)
  if fd then
    pid = fd:read("*l")
    fd:close()
  end

  if pid then
    local max_time = ngx.now() + (timeout or 10)

    repeat
      if not pl_utils.execute("ps -p " .. pid .. " >/dev/null 2>&1") then
        return
      end
      -- still running, wait some more
      ngx.sleep(0.05)
    until ngx.now() >= max_time

    if is_retry then
      return
    end

    -- Timeout reached: kill with SIGKILL
    pl_utils.execute("kill -9 " .. pid .. " >/dev/null 2>&1")

    -- Sanity check: check pid again, but don't loop.
    wait_pid(pid_path, timeout, true)
  end
end

-- Return the actual configuration running at the given prefix.
-- It may differ from the default, as it may have been modified
-- by the `env` table given to start_kong.
-- @param prefix The prefix path where the kong instance is running
-- @return The conf table of the running instance, or nil on error.
local function get_running_conf(prefix)
  local default_conf = conf_loader(nil, {prefix = prefix or conf.prefix})
  return conf_loader(default_conf.kong_env)
end


-- Prepopulate Schema's cache
Schema.new(consumers_schema_def)
Schema.new(services_schema_def)
Schema.new(routes_schema_def)

local plugins_schema = assert(Entity.new(plugins_schema_def))

local function validate_plugin_config_schema(config, schema_def)
  assert(plugins_schema:new_subschema(schema_def.name, schema_def))
  local entity = {
    id = utils.uuid(),
    name = schema_def.name,
    config = config
  }
  local entity_to_insert, err = plugins_schema:process_auto_fields(entity, "insert")
  if err then
    return nil, err
  end
  local _, err = plugins_schema:validate_insert(entity_to_insert)
  if err then return
    nil, err
  end
  return entity_to_insert
end


--- Return the actual Kong version the tests are running against.
-- See [version.lua](https://github.com/kong/version.lua) for the format. This is mostly useful for testing plugins
-- that should work with multiple Kong versions.
-- @return a `version`
-- @usage
-- local version = require 'version'
-- if helpers.get_version() < version("0.15.0") then
--   -- do something
-- end
local function get_version()
  return version(select(3, assert(kong_exec("version"))))
end


local function render_fixtures(conf, env, prefix, fixtures)

  if fixtures and (fixtures.http_mock or fixtures.stream_mock) then
    -- prepare the prefix so we get the full config in the
    -- hidden `.kong_env` file, including test specified env vars etc
    assert(kong_exec("prepare --conf " .. conf, env))
    local render_config = assert(conf_loader(prefix .. "/.kong_env"))

    for _, mocktype in ipairs { "http_mock", "stream_mock" } do

      for filename, contents in pairs(fixtures[mocktype] or {}) do
        -- render the file using the full configuration
        contents = assert(prefix_handler.compile_conf(render_config, contents))

        -- write file to prefix
        filename = prefix .. "/" .. filename .. "." .. mocktype
        assert(pl_utils.writefile(filename, contents))
      end
    end
  end

  if fixtures and fixtures.dns_mock then
    -- write the mock records to the prefix
    assert(getmetatable(fixtures.dns_mock) == dns_mock,
           "expected dns_mock to be of a helpers.dns_mock class")
    assert(pl_utils.writefile(prefix .. "/dns_mock_records.json",
                              tostring(fixtures.dns_mock)))

    -- add the mock resolver to the path to ensure the records are loaded
    local path
    local key = "lua_package_path"
    path, key = lookup(env, key) -- case insensitive lookup

    -- if no existing path setting then end with double semi-colons
    env[key] = "spec/fixtures/mocks/lua-resty-dns/?.lua;" .. (path or ";")
  end

  return true
end

local function start_kong(env, tables, preserve_prefix, fixtures)
  if tables ~= nil and type(tables) ~= "table" then
    error("arg #2 must be a list of tables to truncate")
  end
  env = env or {}
  local prefix = env.prefix or conf.prefix
  if not preserve_prefix then
    local ok, err = prepare_prefix(prefix)
    if not ok then return nil, err end
  end

  truncate_tables(db, tables)

  local nginx_conf = ""
  if env.nginx_conf then
    nginx_conf = " --nginx-conf " .. env.nginx_conf
  end

  if dcbp and not env.declarative_config then
    if not config_yml then
      config_yml = prefix .. "/config.yml"
      local cfg = dcbp.done()
      local ok, err = declarative.to_yaml_file(cfg, config_yml)
      if not ok then
        return nil, err
      end
    end
    env = utils.deep_copy(env)
    env.declarative_config = config_yml
  end

  assert(render_fixtures(TEST_CONF_PATH .. nginx_conf, env, prefix, fixtures))

  return kong_exec("start --conf " .. TEST_CONF_PATH .. nginx_conf, env)
end


local function stop_kong(prefix, preserve_prefix, preserve_dc)
  prefix = prefix or conf.prefix

  local running_conf = get_running_conf(prefix)
  if not running_conf then return end

  local ok, err = kong_exec("stop --prefix " .. prefix)

  wait_pid(running_conf.nginx_pid)

  -- note: set env var "KONG_TEST_DONT_CLEAN" !! the "_TEST" will be dropped
  if not (preserve_prefix or os.getenv("KONG_DONT_CLEAN")) then
    clean_prefix(prefix)
  end

  if not preserve_dc then
    config_yml = nil
  end

  return ok, err
end


-- Restart Kong, reusing declarative config when using database=off
local function restart_kong(env, tables, fixtures)
  stop_kong(env.prefix, true, true)
  return start_kong(env, tables, true, fixtures)
end


local function make_yaml_file(content, filename)
  if not filename then
    filename = os.tmpname()
    os.rename(filename, filename .. ".yml")
    filename = filename .. ".yml"
  end
  local fd = assert(io.open(filename, "w"))
  assert(fd:write(unindent(content)))
  assert(fd:write("\n")) -- ensure last line ends in newline
  assert(fd:close())
  return filename
end

-- Generate grpcurl flags from a table of `flag-value`. If `value` is not a
-- string, value is ignored and `flag` is passed as is.
local function gen_grpcurl_opts(opts_t)
  local opts_l = {}

  for opt, val in pairs(opts_t) do
    if val ~= false then
      opts_l[#opts_l + 1] = opt .. " " .. (type(val) == "string" and val or "")
    end
  end

  return table.concat(opts_l, " ")
end


--- Creates an HTTP/2 client, based on the lua-http library.
-- @name http2_client
-- @param host hostname to connect to
-- @param port port to connect to
-- @param tls boolean indicating whether to establish a tls session
-- @return http2 client
local function http2_client(host, port, tls)
  local host = assert(host)
  local port = assert(port)
  tls = tls or false

  local request = require "http.request"
  local req = request.new_from_uri({
    scheme = tls and "https" or "http",
    host = host,
    port = port,
  })
  req.version = 2
  req.tls = tls

  if tls then
    local http_tls = require "http.tls"
    local openssl_ctx = require "openssl.ssl.context"
    local n_ctx = http_tls.new_client_context()
    n_ctx:setVerify(openssl_ctx.VERIFY_NONE)
    req.ctx = n_ctx
  end

  local meta = getmetatable(req) or {}

  meta.__call = function(req, opts)
    local headers = opts and opts.headers
    local timeout = opts and opts.timeout

    for k, v in pairs(headers or {}) do
      req.headers:upsert(k, v)
    end

    local headers, stream = req:go(timeout)
    local body = stream:get_body_as_string()
    return body, headers
  end

  return setmetatable(req, meta)
end

--- returns a pre-configured cleartext `http2_client` for the Kong proxy port.
-- @name proxy_client_h2c
local function proxy_client_h2c()
  local proxy_ip = get_proxy_ip(false, true)
  local proxy_port = get_proxy_port(false, true)
  assert(proxy_ip, "No http-proxy found in the configuration")
  return http2_client(proxy_ip, proxy_port)
end

--- returns a pre-configured TLS `http2_client` for the Kong SSL proxy port.
-- @name proxy_client_h2
local function proxy_client_h2()
  local proxy_ip = get_proxy_ip(true, true)
  local proxy_port = get_proxy_port(true, true)
  assert(proxy_ip, "No https-proxy found in the configuration")
  return http2_client(proxy_ip, proxy_port, true)
end


--- Creates a gRPC client, based on the grpcurl CLI.
-- @name grpc_client
-- @param host hostname to connect to
-- @param port port to connect to
-- @param opts table with options supported by grpcurl
-- @return grpc client
local function grpc_client(host, port, opts)
  local host = assert(host)
  local port = assert(tostring(port))

  opts = opts or {}
  if not opts["-proto"] then
    opts["-proto"] = MOCK_GRPC_UPSTREAM_PROTO_PATH
  end

  return setmetatable({
    opts = opts,
    cmd_template = string.format("bin/grpcurl %%s %s:%s %%s", host, port)

  }, {
    __call = function(t, args)
      local service = assert(args.service)
      local body = args.body

      local t_body = type(body)
      if t_body ~= "nil" then
        if t_body == "table" then
          body = cjson.encode(body)
        end

        args.opts["-d"] = string.format("'%s'", body)
      end

      local opts = gen_grpcurl_opts(pl_tablex.merge(t.opts, args.opts, true))
      local ok, err, out = exec(string.format(t.cmd_template, opts, service))

      if ok then
        return ok, out
      else
        return nil, err
      end
    end
  })
end

--- returns a pre-configured `grpc_client` for the Kong proxy port.
-- @name proxy_client_grpc
local function proxy_client_grpc(host, port)
  local proxy_ip = host or get_proxy_ip(false, true)
  local proxy_port = port or get_proxy_port(false, true)
  assert(proxy_ip, "No http-proxy found in the configuration")
  return grpc_client(proxy_ip, proxy_port, {["-plaintext"] = true})
end

--- returns a pre-configured `grpc_client` for the Kong SSL proxy port.
-- @name proxy_client_grpcs
local function proxy_client_grpcs(host, port)
  local proxy_ip = host or get_proxy_ip(true, true)
  local proxy_port = port or get_proxy_port(true, true)
  assert(proxy_ip, "No https-proxy found in the configuration")
  return grpc_client(proxy_ip, proxy_port, {["-insecure"] = true})
end


----------
-- Exposed
----------
-- @export
return {
  -- Penlight
  dir = pl_dir,
  path = pl_path,
  file = pl_file,
  utils = pl_utils,

  -- Kong testing properties
  db = db,
  blueprints = blueprints,
  get_db_utils = get_db_utils,
  get_cache = get_cache,
  bootstrap_database = bootstrap_database,
  bin_path = BIN_PATH,
  test_conf = conf,
  test_conf_path = TEST_CONF_PATH,
  mock_upstream_hostname = MOCK_UPSTREAM_HOSTNAME,
  mock_upstream_protocol = MOCK_UPSTREAM_PROTOCOL,
  mock_upstream_host     = MOCK_UPSTREAM_HOST,
  mock_upstream_port     = MOCK_UPSTREAM_PORT,
  mock_upstream_url      = MOCK_UPSTREAM_PROTOCOL .. "://" ..
                           MOCK_UPSTREAM_HOST .. ':' ..
                           MOCK_UPSTREAM_PORT,

  mock_upstream_ssl_protocol = MOCK_UPSTREAM_SSL_PROTOCOL,
  mock_upstream_ssl_host     = MOCK_UPSTREAM_HOST,
  mock_upstream_ssl_port     = MOCK_UPSTREAM_SSL_PORT,
  mock_upstream_ssl_url      = MOCK_UPSTREAM_SSL_PROTOCOL .. "://" ..
                               MOCK_UPSTREAM_HOST .. ':' ..
                               MOCK_UPSTREAM_SSL_PORT,

  mock_upstream_stream_port     = MOCK_UPSTREAM_STREAM_PORT,
  mock_upstream_stream_ssl_port = MOCK_UPSTREAM_STREAM_SSL_PORT,
  mock_grpc_upstream_proto_path = MOCK_GRPC_UPSTREAM_PROTO_PATH,

  redis_host = os.getenv("KONG_SPEC_REDIS_HOST") or "127.0.0.1",

  blackhole_host = BLACKHOLE_HOST,

  blackhole_host = BLACKHOLE_HOST,

  -- Kong testing helpers
  execute = exec,
  dns_mock = dns_mock,
  kong_exec = kong_exec,
  get_version = get_version,
  http_client = http_client,
  grpc_client = grpc_client,
  http2_client = http2_client,
  wait_until = wait_until,
  tcp_server = tcp_server,
  udp_server = udp_server,
  kill_tcp_server = kill_tcp_server,
  http_server = http_server,
  mock_reports_server = mock_reports_server,
  get_proxy_ip = get_proxy_ip,
  get_proxy_port = get_proxy_port,
  proxy_client = proxy_client,
  proxy_client_grpc = proxy_client_grpc,
  proxy_client_grpcs = proxy_client_grpcs,
  proxy_client_h2c = proxy_client_h2c,
  proxy_client_h2 = proxy_client_h2,
  admin_client = admin_client,
  proxy_ssl_client = proxy_ssl_client,
  admin_ssl_client = admin_ssl_client,
  prepare_prefix = prepare_prefix,
  clean_prefix = clean_prefix,
  wait_for_invalidation = wait_for_invalidation,
  each_strategy = each_strategy,
  validate_plugin_config_schema = validate_plugin_config_schema,

  -- miscellaneous
  intercept = intercept,
  openresty_ver_num = openresty_ver_num(),
  unindent = unindent,

  -- launching Kong subprocesses
  start_kong = start_kong,
  stop_kong = stop_kong,
  restart_kong = restart_kong,

  -- Only use in CLI tests from spec/02-integration/01-cmd
  kill_all = function(prefix, timeout)
    local kill = require "kong.cmd.utils.kill"

    local running_conf = get_running_conf(prefix)
    if not running_conf then return end

    -- kill kong_tests.conf service
    local pid_path = running_conf.nginx_pid
    if pl_path.exists(pid_path) then
      kill.kill(pid_path, "-TERM")
      wait_pid(pid_path, timeout)
    end
  end,

  make_yaml_file = make_yaml_file,
}<|MERGE_RESOLUTION|>--- conflicted
+++ resolved
@@ -16,14 +16,8 @@
 local MOCK_UPSTREAM_SSL_PORT = 15556
 local MOCK_UPSTREAM_STREAM_PORT = 15557
 local MOCK_UPSTREAM_STREAM_SSL_PORT = 15558
-<<<<<<< HEAD
-local BLACKHOLE_HOST = "10.255.255.255"
-
-require("resty.core")
-=======
 local MOCK_GRPC_UPSTREAM_PROTO_PATH = "./spec/fixtures/grpc/hello.proto"
 local BLACKHOLE_HOST = "10.255.255.255"
->>>>>>> e96302a1
 
 local consumers_schema_def = require "kong.db.schema.entities.consumers"
 local services_schema_def = require "kong.db.schema.entities.services"
@@ -1919,8 +1913,6 @@
 
   blackhole_host = BLACKHOLE_HOST,
 
-  blackhole_host = BLACKHOLE_HOST,
-
   -- Kong testing helpers
   execute = exec,
   dns_mock = dns_mock,
